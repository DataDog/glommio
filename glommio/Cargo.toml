[package]
name = "glommio"
<<<<<<< HEAD
version = "0.5.0"
authors = [ "Glauber Costa <glommer@gmail.com>",
=======
version = "0.6.0"
authors = [ "Glauber Costa <glauber@datadoghq.com>",
>>>>>>> 675953db
            "Hippolyte Barraud <hippolyte.barraud@datadoghq.com>",
            "DataDog"]
edition = "2018"
description = "A set of utilities to allow one to write thread per core applications"
license = "Apache-2.0 OR MIT"
repository = "https://github.com/DataDog/glommio"
homepage = "https://github.com/DataDog/glommio"
keywords = ["uring", "reactor", "thread-per-core"]
categories = ["asynchronous", "os", "filesystem", "network-programming"]
readme = "../README.md"

[dependencies]
log = "0.4"
concurrent-queue = "1.1.2"
futures-lite = "1.11.1"
libc = "0.2.77"
socket2 = { version = "0.3.18", features = ["unix", "reuseport"] }
nix = "0.22.0"
bitflags = "1.2.0"
bitmaps = "2.1.0"
typenum = "1.12"
scoped-tls = "1.0.0"
rlimit = "0.5.4"
lazy_static = "1.4.0"
enclose = "1.1.8"
scopeguard = "1.1.0"
pin-project-lite = "0.2"
smallvec = { version = "1.4.2", features = ["union"] }
buddy-alloc = "0.4.1"
ahash = "0.5.7"
intrusive-collections = "0.9.0"
lockfree = "0.5"
membarrier = "0.2.2"
itertools = "0.10.0"
tracing = "0.1"
crossbeam = "0.8"

[dev-dependencies]
futures = "0.3.5"
fastrand = "1.4.0"
tokio = { version = "0.3.5", default-features = false, features = ["rt", "macros", "rt-multi-thread", "net", "io-util", "time", "sync"] }
rand = "0.8.0"
tracing-subscriber = "0.2"
pretty_env_logger = "0.4"

[build-dependencies]
cc = "1.0.47"

[features]
bench = []
debugging = []

[[bench]]
name = "executor"
harness = false

[[bench]]
name = "semaphore"
harness = false

[[bench]]
name = "local_channel"
harness = false

[[bench]]
name = "shared_channel"
harness = false

[[bench]]
name = "preempt"
harness = false

[[bench]]
name = "tcp"
harness = false

[[bench]]
name = "tokio_tcp"
harness = false

[[bench]]
name = "udp"
harness = false

[[bench]]
name = "nop"
harness = false
required-features = ["bench"]

[[bench]]
name = "sharding"
harness = false


[[bench]]
name = "spsc_queue"
harness = false<|MERGE_RESOLUTION|>--- conflicted
+++ resolved
@@ -1,12 +1,7 @@
 [package]
 name = "glommio"
-<<<<<<< HEAD
-version = "0.5.0"
+version = "0.6.0"
 authors = [ "Glauber Costa <glommer@gmail.com>",
-=======
-version = "0.6.0"
-authors = [ "Glauber Costa <glauber@datadoghq.com>",
->>>>>>> 675953db
             "Hippolyte Barraud <hippolyte.barraud@datadoghq.com>",
             "DataDog"]
 edition = "2018"
