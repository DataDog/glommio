--- conflicted
+++ resolved
@@ -16,12 +16,8 @@
 readme = "../README.md"
 
 [dependencies]
-<<<<<<< HEAD
-ahash = "~0.7"
-backtrace = { version = "0.3.61" }
-=======
 ahash = "0.7"
->>>>>>> 69fd84b3
+backtrace = { version = "~0.3.58" }
 bitflags = "1.3"
 bitmaps = "3.1"
 buddy-alloc = "0.4"
