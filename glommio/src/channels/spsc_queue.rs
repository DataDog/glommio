use std::cell::{Cell, UnsafeCell};
use std::fmt;
use std::sync::atomic::{AtomicUsize, Ordering};
use std::sync::Arc;

#[repr(align(64))]
struct ProducerCacheline {
    /// The bounded size as specified by the user.
    capacity: usize,

    /// Index position of current tail
    tail: AtomicUsize,
    shadow_head: Cell<usize>,
    /// Id == 0 : never connected
    /// Id == usize::MAX: disconnected
    consumer_id: AtomicUsize,
}

#[repr(align(64))]
struct ConsumerCacheline {
    /// The bounded size as specified by the user.
    capacity: usize,

    /// Index position of the current head
    head: AtomicUsize,
    shadow_tail: Cell<usize>,
    /// Id == 0 : never connected
    /// Id == usize::MAX: disconnected
    producer_id: AtomicUsize,
}

/// The internal memory buffer used by the queue.
///
/// Buffer holds a pointer to allocated memory which represents the bounded
/// ring buffer, as well as a head and tail atomicUsize which the producer and consumer
/// use to track location in the ring.
<<<<<<< HEAD
#[repr(C)]
pub(crate) struct Buffer<T> {
    buffer_storage: Arc<Vec<UnsafeCell<Option<T>>>>,
=======
pub(crate) struct Buffer<T: Copy> {
    buffer_storage: Arc<Vec<Cell<T>>>,
>>>>>>> 0a77c69e

    pcache: ProducerCacheline,
    ccache: ConsumerCacheline,
}

impl<T> fmt::Debug for Buffer<T> {
    fn fmt(&self, f: &mut fmt::Formatter<'_>) -> fmt::Result {
        let head = self.ccache.head.load(Ordering::Relaxed);
        let tail = self.pcache.tail.load(Ordering::Relaxed);
        let shead = self.pcache.shadow_head.get();
        let stail = self.ccache.shadow_tail.get();
        let id_to_str = |id| match id {
            0 => "not connected".into(),
            usize::MAX => "disconnected".into(),
            x => format!("{}", x),
        };

        let consumer_id = id_to_str(self.pcache.consumer_id.load(Ordering::Relaxed));
        let producer_id = id_to_str(self.ccache.producer_id.load(Ordering::Relaxed));

        f.debug_struct("SPSC Buffer")
            .field("capacity:", &self.ccache.capacity)
            .field("consumer_head:", &head)
            .field("shadow_head:", &shead)
            .field("producer_tail:", &tail)
            .field("shadow_tail:", &stail)
            .field("consumer_id:", &consumer_id)
            .field("producer_id:", &producer_id)
            .finish()
    }
}

unsafe impl<T: Sync> Sync for Buffer<T> {}

/// A handle to the queue which allows consuming values from the buffer
<<<<<<< HEAD
#[derive(Debug)]
pub(crate) struct Consumer<T> {
    buffer: Arc<Buffer<T>>,
}

/// A handle to the queue which allows adding values onto the buffer
#[derive(Debug)]
pub(crate) struct Producer<T> {
    buffer: Arc<Buffer<T>>,
=======
#[derive(Clone)]
pub(crate) struct Consumer<T: Copy> {
    pub(crate) buffer: Arc<Buffer<T>>,
}

/// A handle to the queue which allows adding values onto the buffer
#[derive(Clone)]
pub(crate) struct Producer<T: Copy> {
    pub(crate) buffer: Arc<Buffer<T>>,
}

impl<T: Copy> fmt::Debug for Consumer<T> {
    fn fmt(&self, f: &mut fmt::Formatter<'_>) -> fmt::Result {
        write!(f, "Consumer {:?}", self.buffer)
    }
}

impl<T: Copy> fmt::Debug for Producer<T> {
    fn fmt(&self, f: &mut fmt::Formatter<'_>) -> fmt::Result {
        write!(f, "Producer {:?}", self.buffer)
    }
>>>>>>> 0a77c69e
}

unsafe impl<T: Send> Send for Consumer<T> {}
unsafe impl<T: Send> Send for Producer<T> {}

impl<T> Buffer<T> {
    /// Attempt to pop a value off the buffer.
    ///
    /// If the buffer is empty, this method will not block.  Instead, it will return `None`
    /// signifying the buffer was empty.  The caller may then decide what to do next (e.g. spin-wait,
    /// sleep, process something else, etc)
    fn try_pop(&self) -> Option<T> {
        let current_head = self.ccache.head.load(Ordering::Relaxed);

        if current_head == self.ccache.shadow_tail.get() {
            self.ccache
                .shadow_tail
                .set(self.pcache.tail.load(Ordering::Acquire));
            if current_head == self.ccache.shadow_tail.get() {
                return None;
            }
        }

<<<<<<< HEAD
        let index = current_head & (self.allocated_size - 1);
        let resp = unsafe { self.buffer_storage[index].get().replace(None) };
        self.head
            .store(current_head.wrapping_add(1), Ordering::Release);

        resp
=======
        let v = self.buffer_storage[current_head % self.ccache.capacity].get();
        self.ccache.head.store(current_head + 1, Ordering::Release);
        Some(v)
>>>>>>> 0a77c69e
    }

    /// Attempt to push a value onto the buffer.
    ///
    /// If the buffer is full, this method will not block.  Instead, it will return `Some(v)`, where
    /// `v` was the value attempting to be pushed onto the buffer.  If the value was successfully
    /// pushed onto the buffer, `None` will be returned signifying success.
    fn try_push(&self, v: T) -> Option<T> {
        if self.consumer_disconnected() {
            return Some(v);
        }
        let current_tail = self.pcache.tail.load(Ordering::Relaxed);

        if self.pcache.shadow_head.get() + self.pcache.capacity <= current_tail {
            self.pcache
                .shadow_head
                .set(self.ccache.head.load(Ordering::Acquire));
            if self.pcache.shadow_head.get() + self.pcache.capacity <= current_tail {
                return Some(v);
            }
        }

<<<<<<< HEAD
        let index = current_tail & (self.allocated_size - 1);
        unsafe {
            // SAFETY: this will drop the value at buffer_storage[index]. If we initialize these all
            // with null pointers, we have to use std::ptr::write(..) but this won't call the value
            // pointed to by the pointer's drop impl.
            self.buffer_storage[index].get().write(Some(v));
        }
        self.tail
            .store(current_tail.wrapping_add(1), Ordering::Release);

=======
        self.buffer_storage[current_tail % self.pcache.capacity].set(v);
        self.pcache.tail.store(current_tail + 1, Ordering::Release);
>>>>>>> 0a77c69e
        None
    }

    /// Disconnects the consumer, and returns whether or not it was already disconnected
    pub(crate) fn disconnect_consumer(&self) -> bool {
        self.pcache.consumer_id.swap(usize::MAX, Ordering::Release) == usize::MAX
    }

    /// Disconnects the consumer, and returns whether or not it was already disconnected
    pub(crate) fn disconnect_producer(&self) -> bool {
        self.ccache.producer_id.swap(usize::MAX, Ordering::Release) == usize::MAX
    }

    /// Disconnects the consumer, and returns whether or not it was already disconnected
    pub(crate) fn producer_disconnected(&self) -> bool {
        self.ccache.producer_id.load(Ordering::Acquire) == usize::MAX
    }

    /// Disconnects the consumer, and returns whether or not it was already disconnected
    pub(crate) fn consumer_disconnected(&self) -> bool {
        self.pcache.consumer_id.load(Ordering::Acquire) == usize::MAX
    }

    /// Returns the current size of the queue
    ///
    /// This value represents the current size of the queue.  This value can be from 0-`capacity`
    /// inclusive.
    pub(crate) fn size(&self) -> usize {
        self.pcache.tail.load(Ordering::Acquire) - self.ccache.head.load(Ordering::Acquire)
    }
}

/// Handles deallocation of heap memory when the buffer is dropped
impl<T> Drop for Buffer<T> {
    fn drop(&mut self) {
        // Pop the rest of the values off the queue.  By moving them into this scope,
        // we implicitly call their destructor
        while self.try_pop().is_some() {}
        // We don't want to run any destructors here, because we didn't run
        // any of the constructors through the vector. And whatever object was
        // in fact still alive we popped above.
        unsafe {
            match Arc::get_mut(&mut self.buffer_storage) {
                Some(storage) => storage.set_len(0),
                None => unreachable!(),
            }
        }
    }
}

<<<<<<< HEAD
pub(crate) fn make<T>(capacity: usize) -> (Producer<T>, Consumer<T>) {
=======
fn inner_make<T: Copy>(capacity: usize, initial_value: usize) -> (Producer<T>, Consumer<T>) {
>>>>>>> 0a77c69e
    let buffer_storage = allocate_buffer(capacity);

    let arc = Arc::new(Buffer {
        buffer_storage,
        ccache: ConsumerCacheline {
            capacity,

            head: AtomicUsize::new(initial_value),
            shadow_tail: Cell::new(initial_value),
            producer_id: AtomicUsize::new(0),
        },
        pcache: ProducerCacheline {
            capacity,

            tail: AtomicUsize::new(initial_value),
            shadow_head: Cell::new(initial_value),
            consumer_id: AtomicUsize::new(0),
        },
    });

    (
        Producer {
            buffer: arc.clone(),
        },
        Consumer { buffer: arc },
    )
}

<<<<<<< HEAD
fn allocate_buffer<T>(capacity: usize) -> Arc<Vec<UnsafeCell<Option<T>>>> {
=======
pub(crate) fn make<T: Copy>(capacity: usize) -> (Producer<T>, Consumer<T>) {
    inner_make(capacity, 0)
}

fn allocate_buffer<T: Copy>(capacity: usize) -> Arc<Vec<Cell<T>>> {
>>>>>>> 0a77c69e
    let size = capacity.next_power_of_two();
    let mut vec: Vec<UnsafeCell<Option<T>>> = Vec::with_capacity(size);
    unsafe {
        vec.set_len(size);
    }
    Arc::new(vec)
}

pub(crate) trait BufferHalf {
    type Item;

    fn buffer(&self) -> &Buffer<Self::Item>;
    fn connect(&self, id: usize);
    fn peer_id(&self) -> usize;

    /// Returns the total capacity of this queue
    ///
    /// This value represents the total capacity of the queue when it is full.  It does not
    /// represent the current usage.  For that, call `size()`.
    fn capacity(&self) -> usize;

    /// Returns the current size of the queue
    ///
    /// This value represents the current size of the queue.  This value can be from 0-`capacity`
    /// inclusive.
    fn size(&self) -> usize {
        self.buffer().size()
    }
}

impl<T> BufferHalf for Producer<T> {
    type Item = T;
    fn buffer(&self) -> &Buffer<T> {
        &*self.buffer
    }

    fn capacity(&self) -> usize {
        (*self.buffer).pcache.capacity
    }

    fn connect(&self, id: usize) {
        assert_ne!(id, 0);
        assert_ne!(id, usize::MAX);
        (*self.buffer)
            .ccache
            .producer_id
            .store(id, Ordering::Release);
    }

    fn peer_id(&self) -> usize {
        (*self.buffer).pcache.consumer_id.load(Ordering::Acquire)
    }
}

impl<T> Producer<T> {
    /// Attempt to push a value onto the buffer.
    ///
    /// This method does not block.  If the queue is not full, the value will be added to the
    /// queue and the method will return `None`, signifying success.  If the queue is full,
    /// this method will return `Some(v)``, where `v` is your original value.
    pub(crate) fn try_push(&self, v: T) -> Option<T> {
        (*self.buffer).try_push(v)
    }

    /// Disconnects the producer, signaling to the consumer that no new values are going to be
    /// produced.
    ///
    /// Returns the buffer status before the disconnect
    pub(crate) fn disconnect(&self) -> bool {
        (*self.buffer).disconnect_producer()
    }

    pub(crate) fn consumer_disconnected(&self) -> bool {
        (*self.buffer).consumer_disconnected()
    }

    /// Returns the available space in the queue
    ///
    /// This value represents the number of items that can be pushed onto the queue before it
    /// becomes full.
    pub(crate) fn free_space(&self) -> usize {
        self.capacity() - self.size()
    }
}

impl<T> BufferHalf for Consumer<T> {
    type Item = T;
    fn buffer(&self) -> &Buffer<T> {
        &(*self.buffer)
    }

    fn connect(&self, id: usize) {
        assert_ne!(id, usize::MAX);
        assert_ne!(id, 0);
        (*self.buffer)
            .pcache
            .consumer_id
            .store(id, Ordering::Release);
    }

    fn peer_id(&self) -> usize {
        (*self.buffer).ccache.producer_id.load(Ordering::Acquire)
    }

    fn capacity(&self) -> usize {
        (*self.buffer).ccache.capacity
    }
}

impl<T> Consumer<T> {
    /// Disconnects the consumer, signaling to the producer that no new values are going to be
    /// consumed. After this is done, any attempt on the producer to try_push should fail
    ///
    /// Returns the buffer status before the disconnect
    pub(crate) fn disconnect(&self) -> bool {
        (*self.buffer).disconnect_consumer()
    }

    pub(crate) fn producer_disconnected(&self) -> bool {
        (*self.buffer).producer_disconnected()
    }

    /// Attempt to pop a value off the queue.
    ///
    /// This method does not block.  If the queue is empty, the method will return `None`.  If
    /// there is a value available, the method will return `Some(v)`, where `v` is the value
    /// being popped off the queue.
    pub(crate) fn try_pop(&self) -> Option<T> {
        (*self.buffer).try_pop()
    }
}

#[cfg(test)]
mod tests {
    use super::*;
    use std::thread;

    #[test]
    fn test_try_push() {
        let (p, _) = super::make(10);

        for i in 0..10 {
            p.try_push(i);
            assert!(p.capacity() == 10);
            assert!(p.size() == i + 1);
        }

        match p.try_push(10) {
            Some(v) => {
                assert!(v == 10);
            }
            None => assert!(false, "Queue should not have accepted another write!"),
        }
    }

    #[test]
    fn test_try_poll() {
        let (p, c) = super::make(10);

        match c.try_pop() {
            Some(_) => assert!(false, "Queue was empty but a value was read!"),
            None => {}
        }

        p.try_push(123);

        match c.try_pop() {
            Some(v) => assert!(v == 123),
            None => assert!(false, "Queue was not empty but poll() returned nothing!"),
        }

        match c.try_pop() {
            Some(_) => assert!(false, "Queue was empty but a value was read!"),
            None => {}
        }
    }

    #[test]
    fn test_threaded() {
        let (p, c) = super::make(500);

        thread::spawn(move || {
            for i in 0..100000 {
                loop {
                    if let None = p.try_push(i) {
                        break;
                    }
                }
            }
        });

        for i in 0..100000 {
            loop {
                if let Some(t) = c.try_pop() {
                    assert!(t == i);
                    break;
                }
            }
        }
    }

    #[should_panic]
    #[test]
    fn test_wrap() {
        let (p, c) = super::inner_make(10, usize::MAX - 1);

        for i in 0..10 {
            assert_eq!(p.try_push(i).is_none(), true);
        }

        for i in 0..10 {
            assert_eq!(c.try_pop(), Some(i));
        }
    }
}<|MERGE_RESOLUTION|>--- conflicted
+++ resolved
@@ -34,14 +34,9 @@
 /// Buffer holds a pointer to allocated memory which represents the bounded
 /// ring buffer, as well as a head and tail atomicUsize which the producer and consumer
 /// use to track location in the ring.
-<<<<<<< HEAD
 #[repr(C)]
 pub(crate) struct Buffer<T> {
     buffer_storage: Arc<Vec<UnsafeCell<Option<T>>>>,
-=======
-pub(crate) struct Buffer<T: Copy> {
-    buffer_storage: Arc<Vec<Cell<T>>>,
->>>>>>> 0a77c69e
 
     pcache: ProducerCacheline,
     ccache: ConsumerCacheline,
@@ -77,39 +72,41 @@
 unsafe impl<T: Sync> Sync for Buffer<T> {}
 
 /// A handle to the queue which allows consuming values from the buffer
-<<<<<<< HEAD
-#[derive(Debug)]
 pub(crate) struct Consumer<T> {
-    buffer: Arc<Buffer<T>>,
+    pub(crate) buffer: Arc<Buffer<T>>,
+}
+
+impl<T> Clone for Consumer<T> {
+    fn clone(&self) -> Self {
+        Consumer {
+            buffer: self.buffer.clone(),
+        }
+    }
 }
 
 /// A handle to the queue which allows adding values onto the buffer
-#[derive(Debug)]
 pub(crate) struct Producer<T> {
-    buffer: Arc<Buffer<T>>,
-=======
-#[derive(Clone)]
-pub(crate) struct Consumer<T: Copy> {
     pub(crate) buffer: Arc<Buffer<T>>,
 }
 
-/// A handle to the queue which allows adding values onto the buffer
-#[derive(Clone)]
-pub(crate) struct Producer<T: Copy> {
-    pub(crate) buffer: Arc<Buffer<T>>,
-}
-
-impl<T: Copy> fmt::Debug for Consumer<T> {
+impl<T> Clone for Producer<T> {
+    fn clone(&self) -> Self {
+        Producer {
+            buffer: self.buffer.clone(),
+        }
+    }
+}
+
+impl<T> fmt::Debug for Consumer<T> {
     fn fmt(&self, f: &mut fmt::Formatter<'_>) -> fmt::Result {
         write!(f, "Consumer {:?}", self.buffer)
     }
 }
 
-impl<T: Copy> fmt::Debug for Producer<T> {
+impl<T> fmt::Debug for Producer<T> {
     fn fmt(&self, f: &mut fmt::Formatter<'_>) -> fmt::Result {
         write!(f, "Producer {:?}", self.buffer)
     }
->>>>>>> 0a77c69e
 }
 
 unsafe impl<T: Send> Send for Consumer<T> {}
@@ -133,18 +130,14 @@
             }
         }
 
-<<<<<<< HEAD
-        let index = current_head & (self.allocated_size - 1);
-        let resp = unsafe { self.buffer_storage[index].get().replace(None) };
-        self.head
-            .store(current_head.wrapping_add(1), Ordering::Release);
+        let resp = unsafe {
+            self.buffer_storage[current_head % self.ccache.capacity]
+                .get()
+                .replace(None)
+        };
+        self.ccache.head.store(current_head + 1, Ordering::Release);
 
         resp
-=======
-        let v = self.buffer_storage[current_head % self.ccache.capacity].get();
-        self.ccache.head.store(current_head + 1, Ordering::Release);
-        Some(v)
->>>>>>> 0a77c69e
     }
 
     /// Attempt to push a value onto the buffer.
@@ -167,21 +160,16 @@
             }
         }
 
-<<<<<<< HEAD
-        let index = current_tail & (self.allocated_size - 1);
         unsafe {
             // SAFETY: this will drop the value at buffer_storage[index]. If we initialize these all
             // with null pointers, we have to use std::ptr::write(..) but this won't call the value
             // pointed to by the pointer's drop impl.
-            self.buffer_storage[index].get().write(Some(v));
-        }
-        self.tail
-            .store(current_tail.wrapping_add(1), Ordering::Release);
-
-=======
-        self.buffer_storage[current_tail % self.pcache.capacity].set(v);
+            self.buffer_storage[current_tail % self.pcache.capacity]
+                .get()
+                .write(Some(v));
+        }
         self.pcache.tail.store(current_tail + 1, Ordering::Release);
->>>>>>> 0a77c69e
+
         None
     }
 
@@ -232,11 +220,11 @@
     }
 }
 
-<<<<<<< HEAD
 pub(crate) fn make<T>(capacity: usize) -> (Producer<T>, Consumer<T>) {
-=======
-fn inner_make<T: Copy>(capacity: usize, initial_value: usize) -> (Producer<T>, Consumer<T>) {
->>>>>>> 0a77c69e
+    inner_make(capacity, 0)
+}
+
+fn inner_make<T>(capacity: usize, initial_value: usize) -> (Producer<T>, Consumer<T>) {
     let buffer_storage = allocate_buffer(capacity);
 
     let arc = Arc::new(Buffer {
@@ -265,15 +253,7 @@
     )
 }
 
-<<<<<<< HEAD
 fn allocate_buffer<T>(capacity: usize) -> Arc<Vec<UnsafeCell<Option<T>>>> {
-=======
-pub(crate) fn make<T: Copy>(capacity: usize) -> (Producer<T>, Consumer<T>) {
-    inner_make(capacity, 0)
-}
-
-fn allocate_buffer<T: Copy>(capacity: usize) -> Arc<Vec<Cell<T>>> {
->>>>>>> 0a77c69e
     let size = capacity.next_power_of_two();
     let mut vec: Vec<UnsafeCell<Option<T>>> = Vec::with_capacity(size);
     unsafe {
@@ -475,6 +455,7 @@
         }
     }
 
+    /// TODO: lost inner_make in a merge, fix and re-enable this
     #[should_panic]
     #[test]
     fn test_wrap() {
