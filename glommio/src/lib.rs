// Unless explicitly stated otherwise all files in this repository are licensed under the
// MIT/Apache-2.0 License, at your convenience
//
// This product includes software developed at Datadog (https://www.datadoghq.com/). Copyright 2020
// Datadog, Inc.
//
//! # Glommio - asynchronous thread per core applications in Rust.
//!
//! ## Attention
//!
//! This crate was previously named Scipio but was renamed after a trademark dispute. We are
//! removing this message soon but it is now here to avoid confusion.
//!
//! ## What is Glommio
//!
//! Glommio is a library providing a safe Rust interface for asynchronous, thread-local I/O, based
//! on the linux `io_uring` interface and Rust's `async` support. Glommio also provides support for
//! pinning threads to CPUs, allowing thread-per-core applications in Rust.
//!
//! This library depends on linux's `io_uring` interface, so this is Linux-only, with a kernel
//! version 5.8 or newer recommended.
//!
//! This library provides abstractions for timers, file I/O and networking plus support for
//! multiple-queues and an internal scheduler, all without using helper threads.
//!
//! ### Rust `async`
//!
//! Using Glommio is not hard if you are familiar with rust async. All you have to do is:
//!
//! ```
//!     use glommio::LocalExecutorBuilder;
//!     LocalExecutorBuilder::new().spawn(|| async move {
//!         // your code here
//!     }).unwrap();
//! ```
//!
//! ### Pinned threads
//!
//! Although pinned threads are not required for use of glommio, by creating N executors and binding
//! each to a specific CPU one can use this crate to implement a thread-per-core system where
//! context switches essentially never happen, allowing much higher efficiency.
//!
//! You can easily bind an executor to a CPU by adjusting the LocalExecutorBuilder in the example
//! above:
//!
//! ```
//!     /// This will now never leave CPU 0
//!     use glommio::LocalExecutorBuilder;
//!     LocalExecutorBuilder::new().pin_to_cpu(0).spawn(|| async move {
//!         // your code here
//!     }).unwrap();
//! ```
//!
//! Note that you can only have one executor per thread, so if you need more executors, you will
//! have to create more threads. A more ergonomic interface for that is planned but not yet
//! available.
//!
//! ### Scheduling
//!
//! For a Thread-per-core system to work well, it is paramount that some form of scheduling can
//! happen within the thread. Traditional applications use many threads to divide the many aspects
//! of its workload and rely on the operating system and runtime to schedule these threads fairly
//! and switch between these as necessary. For a thread-per-core system, each thread must handle its
//! own scheduling at the application level.
//!
//! Glommio provides extensive abstractions for handling scheduling, allowing multiple tasks to
//! proceed on the same thread. Task scheduling can be handled broadly through static shares, or
//! more dynamically through the use of controllers:
//!
//! ```
//!     use glommio::{Local, LocalExecutorBuilder, Shares, Latency};
//!
//!     LocalExecutorBuilder::new().pin_to_cpu(0).spawn(|| async move {
//!         let tq1 = Local::create_task_queue(Shares::Static(2), Latency::NotImportant, "test1");
//!         let tq2 = Local::create_task_queue(Shares::Static(1), Latency::NotImportant, "test2");
//!         let t1 = Local::local_into(async move {
//!             // your code here
//!         }, tq1).unwrap();
//!         let t2 = Local::local_into(async move {
//!             // your code here
//!         }, tq2).unwrap();
//!
//!         t1.await;
//!         t2.await;
//!     }).unwrap();
//! ```
//!
//! This example creates two task queues: `tq1` has 2 shares, `tq2` has 1 share. This means that if
//! both want to use the CPU to its maximum, `tq1` will have `1/3` of the CPU time `(1 / (1 + 2))`
//! and `tq2` will have `2/3` of the CPU time. Those shares are dynamic and can be changed at any
//! time. Notice that this scheduling method doesn't prevent either `tq1` no `tq2` from using 100%
//! of CPU time at times in which they are the only task queue running: the shares are only
//! considered when multiple queues need to run.
//!
//! ## Controlled processes
//!
//! Glommio ships with embedded controllers. You can read more about them in the
//! [Controllers](controllers) module documentation. Controllers allow one to automatically adjust
//! the scheduler shares to control how fast a particular process should happen given a
//! user-provided criteria.
//!
//! For a real-life application of such technology I recommend reading [this
//! post](https://www.scylladb.com/2018/06/12/scylla-leverages-control-theory/) from Glauber.
//!
//! ## Prior work
//!
//! This work is heavily inspired (with some code respectfully imported) by the great work by
//! Stjepan Glavina, in particular the following crates:
//!
//! * [async-io](https://github.com/stjepang/async-io)
//! * [async-task](https://github.com/stjepang/async-task)
//! * [async-executor](https://github.com/stjepang/async-executor)
//!
//! Aside from Stjepan's work, this is also inspired greatly by the [Seastar](http://seastar.io)
//! Framework for C++ that powers I/O intensive systems that are pushing the performance envelope,
//! like [ScyllaDB](https://www.scylladb.com/).
//!
//! ## Why is this its own crate?
//!
//! Cooperative Thread-per-core is a very specific programming model. Because only one task is
//! executing per thread, the programmer never needs any locking to be held. Atomic operations are
//! therefore rare, delegated to only a handful of corner case tasks.
//!
//! As atomic operations are costlier than their non-atomic counterparts, this improves efficiency
//! by itself. However it comes with the added benefits that context switches are virtually
//! non-existent (they only occur for kernel threads and interrupts) and no time is ever wasted in
//! waiting on locks.
//!
//! ## Why is this a single monolith instead of many crates
//!
//! Take as an example the [async-io](https://github.com/stjepang/async-io) crate. It has `park()`
//! and `unpark()` methods. One can `park()` the current executor, and a helper thread will unpark
//! it. This allows one to effectively use that crate with very little need for anything else for
//! the simpler cases. Combined with synchronization primitives like `Condvar`, and other
//! thread-pool based future crates, it excels in conjunction with others but it is useful on its
//! own.
//!
//! Now contrast that to the equivalent bits in this crate: once you `park()` the thread, you can't
//! unpark it. I/O never gets dispatched without explicit calling into the reactor, which makes for
//! a very weird programming model and it is very hard to integrate with the outside world since
//! most external I/O related crates have threads that sooner or later will require `Send + Sync`.
//!
//! A single crate is a way to minimize friction.
//!
//! ## `io_uring`
//!
//! This crate depends heavily on Linux's `io_uring`. The reactor will register 3 rings per CPU:
//!
//!  * *Main ring*: The main ring, as its name implies, is where most operations will be placed.
//!    Once the reactor is parked, it only returns if the main ring has events to report.
//!
//!  * *Latency ring*: Operations that are latency sensitive can be put in the latency ring. The
//!    crate has a function called `yield_if_needed()` that efficiently checks if there are events
//!    pending in the latency ring. Because this crate uses `cooperative` programming, tasks run
//!    until they either complete or decide to yield, which means they can run for a very long time
//!    before tasks that are latency sensitive have a chance to run. Every time you fire a
//!    long-running operation (usually a loop) it is good practice to check `yield_if_needed()`
//!    periodically (for example after x iterations of the loop). In particular, a when a new
//!    priority class is registered, one can specify if it contains latency sensitive tasks or not.
//!    And if the queue is marked as latency sensitive, the Latency enum takes a duration parameter
//!    that determines for how long other tasks can run even if there are no external events (by
//!    registering a timer with the io_uring). If no runnable tasks in the system are latency
//!    sensitive, this timer is not registered. Because `io_uring` allows for polling in the ring
//!    file descriptor, it is safe to `park()` even if work is present in the latency ring: before
//!    going to sleep, the latency ring's file descriptor is registered with the main ring and any
//!    events it sees will also wake up the main ring.
//!
//!  * *Poll ring*: Read and write operations on NVMe devices are put in the poll ring. The poll
//!    ring does not rely on interrupts so the system has to keep constantly polling if there is any
//!    pending work. By not relying on interrupts we can be even more efficient with I/O in high
//!    IOPS scenarios
//!
//! ## Before using Glommio
//!
//! Please note Glommio requires at least 512 KiB of locked memory for `io_uring` to work. You can
//! increase the `memlock` resource limit (rlimit) as follows:
//!
//! ```sh
//! $ vi /etc/security/limits.conf
//! *    hard    memlock        512
//! *    soft    memlock        512
//! ```
//!
//! To make the new limits effective, you need to login to the machine again. You can verify that
//! the limits are updated by running the following:
//!
//! ```sh
//! $ ulimit -l
//! 512
//! ```
//!
//! ## Current limitations
//!
//! Due to our immediate needs which are a lot narrower, we make the following design assumptions:
//!
//!  - NVMe. While other storage types may work, the general assumptions made in here are based on
//!    the characteristics of NVMe storage. This allows us to use io uring's poll ring for reads and
//!    writes which are interrupt free. This also assumes that one is running either `XFS` or `Ext4`
//!    (an assumption that Seastar also makes).
//!
//!  - A corollary to the above is that the CPUs are likely to be the bottleneck, so this crate has
//!    a CPU scheduler but lacks an I/O scheduler. That, however, would be a welcome addition.
//!
//!  - A recent kernel is no impediment, as long as a fully functional I/O uring is present. In
//!    fact, we require a kernel so recent that it doesn't event exist: operations like `mkdir,
//!    ftruncate`, etc which are not present in today's (5.8) `io_uring` are simply synchronous and
//!    we'll live with the pain in the hopes that Linux will eventually add support for them.
//!
//! ## Missing features
//!
//! There are many. In particular:
//!
//! * Memory allocator: memory allocation is a big source of contention for thread per core systems.
//!   A shard-aware allocator would be crucial for achieving good performance in allocation-heavy
//!   workloads.
//!
//! * As mentioned, an I/O Scheduler.
//!
//! * The networking code uses `poll + rw`. This is essentially so we could get started sooner by
//!   reusing code from [async-io](https://github.com/stjepang/async-io) but we really should be
//!   using uring's native interface for that
//!
//! * Visibility: the crate exposes no metrics on its internals, and that should change ASAP.
//!
//!
//! ## Examples
//!
//! Connect to `example.com:80`, or time out after 10 seconds:
//!
//! ```
//! use glommio::LocalExecutor;
//! use glommio::net::TcpStream;
//! use glommio::timer::Timer;
//! use futures_lite::{future::FutureExt, io};
//!
//! use std::time::Duration;
//!
//! let local_ex = LocalExecutor::default();
//! local_ex.run(async {
//!     let timeout = async {
//!         Timer::new(Duration::from_secs(10)).await;
//!         Err(io::Error::new(io::ErrorKind::TimedOut, "").into())
//!     };
//!     let stream = TcpStream::connect("::80").or(timeout).await?;
//!
//!     // Read or write from stream
//!
//!     std::io::Result::Ok(())
//! });
//! ```
#![warn(missing_docs, missing_debug_implementations, rust_2018_idioms)]
#![cfg_attr(doc, deny(broken_intra_doc_links))]
#[macro_use]
extern crate nix;
extern crate alloc;
#[macro_use]
extern crate lazy_static;
#[macro_use(defer)]
extern crate scopeguard;

use crate::parking::Reactor;
use std::fmt::Debug;
use std::time::Duration;

mod free_list;
mod parking;
mod sys;
pub mod task;

// unwraps a Result to Poll<T>: if error returns right away.
//
// usage is similar to future_lite::ready!
macro_rules! poll_err {
    ($e:expr $(,)?) => {
        match $e {
            Ok(t) => t,
            Err(x) => return std::task::Poll::Ready(Err(x)),
        }
    };
}

// unwraps an Option to Poll<T>: if Some returns right away.
//
// usage is similar to future_lite::ready!
macro_rules! poll_some {
    ($e:expr $(,)?) => {
        match $e {
            Some(t) => return std::task::Poll::Ready(t),
            None => {}
        }
    };
}

#[cfg(test)]
macro_rules! test_executor {
    ($( $fut:expr ),+ ) => {
    use crate::executor::{LocalExecutor, Task};
    use futures::future::join_all;

    let local_ex = LocalExecutor::default();
    local_ex.run(async move {
        let mut joins = Vec::new();
        $(
            joins.push(Task::local($fut));
        )*
        join_all(joins).await;
    });
    }
}

// Wait for a variable to acquire a specific value.
// The variable is expected to be a Rc<RefCell>
//
// Alternatively it is possible to pass a timeout in seconds
// (through an Instant object)
//
// Updates to the variable gating the condition can be done (if convenient)
// through update_cond!() (below)
//
// Mostly useful for tests.
#[cfg(test)]
macro_rules! wait_on_cond {
    ($var:expr, $val:expr) => {
        loop {
            if *($var.borrow()) == $val {
                break;
            }
            Task::<()>::later().await;
        }
    };
    ($var:expr, $val:expr, $instantval:expr) => {
        let start = Instant::now();
        loop {
            if *($var.borrow()) == $val {
                break;
            }

            if start.elapsed().as_secs() > $instantval {
                panic!("test timed out");
            }
            Task::<()>::later().await;
        }
    };
}

#[cfg(test)]
macro_rules! update_cond {
    ($cond:expr, $val:expr) => {
        *($cond.borrow_mut()) = $val;
    };
}

#[cfg(test)]
macro_rules! make_shared_var {
    ($var:expr, $( $name:ident ),+ ) => {
        let local_name = Rc::new($var);
        $( let $name = local_name.clone(); )*
    }
}

#[cfg(test)]
macro_rules! make_shared_var_mut {
    ($var:expr, $( $name:ident ),+ ) => {
        let local_name = Rc::new(RefCell::new($var));
        $( let $name = local_name.clone(); )*
    }
}

mod byte_slice_ext;
pub mod channels;
pub mod controllers;
mod error;
mod executor;
pub mod io;
mod multitask;
pub mod net;
mod networking;
mod pollable;
mod shares;
pub mod sync;
pub mod timer;

<<<<<<< HEAD
pub use crate::error::{GlommioError, QueueErrorKind, ResourceType, Result};
=======
pub use crate::byte_slice_ext::{ByteSliceExt, ByteSliceMutExt};
>>>>>>> 258ce655
pub use crate::executor::{
    ExecutorStats, LocalExecutor, LocalExecutorBuilder, Task, TaskQueueHandle, TaskQueueStats,
};
pub use crate::networking::*;
pub use crate::pollable::Async;
pub use crate::shares::{Shares, SharesManager};
pub use enclose::enclose;
pub use scopeguard::defer;

/// Provides common imports that almost all Glommio applications will need
pub mod prelude {
    #[doc(no_inline)]
    pub use crate::{
<<<<<<< HEAD
        error::GlommioError, Latency, Local, LocalExecutor, LocalExecutorBuilder, Shares,
=======
        ByteSliceExt, ByteSliceMutExt, Latency, Local, LocalExecutor, LocalExecutorBuilder, Shares,
>>>>>>> 258ce655
        TaskQueueHandle,
    };
}

/// Local is an ergonomic way to access the local executor.
/// The local is executed through a Task type, but the Task type has a type
/// parameter consisting of the return type of the future encapsulated by this
/// task.
///
/// However for associated functions without a self parameter, like `local()` and
/// `local_into()`, the type is always `()` and Rust is not able to elide.
///
/// Writing `Task::<()>::function()` works, but it is not very ergonomic.
pub type Local = Task<()>;

/// An attribute of a [`TaskQueue`], passed during its creation.
///
/// This tells the executor whether or not tasks in this class are latency
/// sensitive. Latency sensitive tasks will be placed in their own I/O ring,
/// and tasks in background classes can cooperatively preempt themselves in
/// the faces of pending events for latency classes.
///
/// [`TaskQueue`]: struct.TaskQueueHandle.html
#[derive(Clone, Copy, Debug)]
pub enum Latency {
    /// Tasks marked as `Latency::Matters` will cooperatively signal to other
    /// tasks that they should preempt often
    Matters(Duration),

    /// Tasks marked as `Latency::NotImportant` will not signal to other tasks
    /// that they should preempt often
    NotImportant,
}

#[derive(Clone, Copy, Debug)]
pub(crate) struct IoRequirements {
    latency_req: Latency,
    io_handle: usize,
}

impl Default for IoRequirements {
    fn default() -> Self {
        Self {
            latency_req: Latency::NotImportant,
            io_handle: 0,
        }
    }
}

impl IoRequirements {
    fn new(latency: Latency, handle: usize) -> Self {
        Self {
            latency_req: latency,
            io_handle: handle,
        }
    }
}<|MERGE_RESOLUTION|>--- conflicted
+++ resolved
@@ -380,11 +380,8 @@
 pub mod sync;
 pub mod timer;
 
-<<<<<<< HEAD
+pub use crate::byte_slice_ext::{ByteSliceExt, ByteSliceMutExt};
 pub use crate::error::{GlommioError, QueueErrorKind, ResourceType, Result};
-=======
-pub use crate::byte_slice_ext::{ByteSliceExt, ByteSliceMutExt};
->>>>>>> 258ce655
 pub use crate::executor::{
     ExecutorStats, LocalExecutor, LocalExecutorBuilder, Task, TaskQueueHandle, TaskQueueStats,
 };
@@ -398,12 +395,8 @@
 pub mod prelude {
     #[doc(no_inline)]
     pub use crate::{
-<<<<<<< HEAD
-        error::GlommioError, Latency, Local, LocalExecutor, LocalExecutorBuilder, Shares,
-=======
-        ByteSliceExt, ByteSliceMutExt, Latency, Local, LocalExecutor, LocalExecutorBuilder, Shares,
->>>>>>> 258ce655
-        TaskQueueHandle,
+        error::GlommioError, ByteSliceExt, ByteSliceMutExt, Latency, Local, LocalExecutor,
+        LocalExecutorBuilder, Shares, TaskQueueHandle,
     };
 }
 
