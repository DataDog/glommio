--- conflicted
+++ resolved
@@ -8,12 +8,7 @@
 use core::marker::{PhantomData, Unpin};
 use core::pin::Pin;
 use core::ptr::NonNull;
-<<<<<<< HEAD
-use core::task::{Context, Poll, Waker};
-=======
-use core::sync::atomic::Ordering;
 use core::task::{Context, Poll};
->>>>>>> 55669f86
 
 use crate::task::header::Header;
 use crate::task::state::*;
@@ -31,14 +26,6 @@
     /// A marker capturing generic types `R`.
     pub(crate) _marker: PhantomData<R>,
 }
-
-<<<<<<< HEAD
-impl<R, T> Unpin for JoinHandle<R, T> {}
-=======
-unsafe impl<R: Send> Send for JoinHandle<R> {}
-
-unsafe impl<R> Sync for JoinHandle<R> {}
->>>>>>> 55669f86
 
 impl<R> Unpin for JoinHandle<R> {}
 
