// Unless explicitly stated otherwise all files in this repository are licensed
// under the MIT/Apache-2.0 License, at your convenience
//
// This product includes software developed at Datadog (https://www.datadoghq.com/). Copyright 2020 Datadog, Inc.
//
//! Async executor.
//!
//! This crate offers two kinds of executors: single-threaded and
//! multi-threaded.
//!
//! # Examples
//!
//! Run four single-threaded executors concurrently:
//!
//! ```
//! use glommio::{
//!     timer::Timer,
//!     LocalExecutor,
//!     LocalExecutorBuilder,
//!     LocalExecutorPoolBuilder,
//!     PoolPlacement,
//! };
//!
//! LocalExecutorPoolBuilder::new(PoolPlacement::Unbound(4))
//!     .on_all_shards(move || async {
//!         Timer::new(std::time::Duration::from_millis(100)).await;
//!         println!("Hello world!");
//!     })
//!     .expect("failed to spawn local executors")
//!     .join_all();
//! ```

#![warn(missing_docs, missing_debug_implementations)]

mod latch;
mod multitask;
mod placement;
mod stall;

use latch::{Latch, LatchState};
pub use placement::{CpuSet, Placement, PoolPlacement};
use tracing::trace;

use std::{
    cell::RefCell,
    collections::{hash_map::Entry, BinaryHeap},
    fmt,
    future::Future,
    io,
    marker::PhantomData,
    ops::Deref,
    pin::Pin,
    rc::Rc,
    sync::Arc,
    task::{Context, Poll},
    thread::{Builder, JoinHandle},
    time::{Duration, Instant},
};

use futures_lite::pin;
use scoped_tls::scoped_thread_local;

use log::warn;

use crate::{
    error::BuilderErrorKind,
<<<<<<< HEAD
    executor::stall::StallDetector,
=======
    io::DmaBuffer,
>>>>>>> da3d09e2
    parking,
    reactor,
    sys,
    task::{self, waker_fn::dummy_waker},
    GlommioError,
    IoRequirements,
    IoStats,
    Latency,
    Reactor,
    Shares,
};
use ahash::AHashMap;

pub(crate) const DEFAULT_EXECUTOR_NAME: &str = "unnamed";
pub(crate) const DEFAULT_PREEMPT_TIMER: Duration = Duration::from_millis(100);
pub(crate) const DEFAULT_IO_MEMORY: usize = 10 << 20;
pub(crate) const DEFAULT_RING_SUBMISSION_DEPTH: usize = 128;

/// Result type alias that removes the need to specify a type parameter
/// that's only valid in the channel variants of the error. Otherwise, it
/// might be confused with the error (`E`) that a result usually has in
/// the second type parameter.
type Result<T> = crate::Result<T, ()>;

scoped_thread_local!(static LOCAL_EX: LocalExecutor);

/// Returns a proxy struct to the [`LocalExecutor`]
pub fn executor() -> ExecutorProxy {
    ExecutorProxy {}
}

pub(crate) fn executor_id() -> Option<usize> {
    if LOCAL_EX.is_set() {
        Some(LOCAL_EX.with(|ex| ex.id))
    } else {
        None
    }
}

#[derive(Default, Debug, Copy, Clone, Eq, PartialEq, Hash)]
/// An opaque handle indicating in which queue a group of tasks will execute.
/// Tasks in the same group will execute in FIFO order but no guarantee is made
/// about ordering on different task queues.
pub struct TaskQueueHandle {
    index: usize,
}

impl TaskQueueHandle {
    /// Returns a numeric ID that uniquely identifies this Task queue
    pub fn index(&self) -> usize {
        self.index
    }
}

#[derive(Debug)]
pub(crate) struct TaskQueue {
    pub(crate) ex: Rc<multitask::LocalExecutor>,
    active: bool,
    shares: Shares,
    vruntime: u64,
    io_requirements: IoRequirements,
    name: String,
    last_adjustment: Instant,
    // for dynamic shares classes
    yielded: bool,
    stats: TaskQueueStats,
}

// Impl a custom order so we use a min-heap
impl Ord for TaskQueue {
    fn cmp(&self, other: &Self) -> std::cmp::Ordering {
        other.vruntime.cmp(&self.vruntime)
    }
}

impl PartialOrd for TaskQueue {
    fn partial_cmp(&self, other: &Self) -> Option<std::cmp::Ordering> {
        Some(other.vruntime.cmp(&self.vruntime))
    }
}

impl PartialEq for TaskQueue {
    fn eq(&self, other: &Self) -> bool {
        self.vruntime == other.vruntime
    }
}

impl Eq for TaskQueue {}

impl TaskQueue {
    fn new<S>(
        index: TaskQueueHandle,
        name: S,
        shares: Shares,
        ioreq: IoRequirements,
    ) -> Rc<RefCell<Self>>
    where
        S: Into<String>,
    {
        Rc::new(RefCell::new(TaskQueue {
            ex: Rc::new(multitask::LocalExecutor::new()),
            active: false,
            stats: TaskQueueStats::new(index, shares.reciprocal_shares()),
            shares,
            vruntime: 0,
            io_requirements: ioreq,
            name: name.into(),
            last_adjustment: Instant::now(),
            yielded: false,
        }))
    }

    fn is_active(&self) -> bool {
        self.active
    }

    fn get_task(&mut self) -> Option<multitask::Runnable> {
        self.ex.get_task()
    }

    fn yielded(&self) -> bool {
        self.yielded
    }

    fn prepare_to_run(&mut self, now: Instant) {
        self.yielded = false;
        if let Shares::Dynamic(bm) = &self.shares {
            if now.saturating_duration_since(self.last_adjustment) > bm.adjustment_period() {
                self.last_adjustment = now;
                self.stats.reciprocal_shares = self.shares.reciprocal_shares();
            }
        }
    }

    fn account_vruntime(&mut self, delta: Duration) -> Option<u64> {
        let delta_scaled = (self.stats.reciprocal_shares * (delta.as_nanos() as u64)) >> 12;
        self.stats.runtime += delta;
        self.stats.queue_selected += 1;
        self.active = self.ex.is_active();

        let vruntime = self.vruntime.checked_add(delta_scaled);
        if let Some(x) = vruntime {
            self.vruntime = x;
        }
        vruntime
    }
}

fn bind_to_cpu_set(cpus: impl IntoIterator<Item = usize>) -> Result<()> {
    let mut cpuset = nix::sched::CpuSet::new();
    for cpu in cpus {
        cpuset.set(cpu).map_err(|e| to_io_error!(e))?;
    }
    let pid = nix::unistd::Pid::from_raw(0);
    nix::sched::sched_setaffinity(pid, &cpuset).map_err(|e| Into::into(to_io_error!(e)))
}

// Dealing with references would imply getting a Rc, RefCells, and all of that
// Stats should be copied Infrequently, and if you have enough stats to fill a
// Kb with data from a single source, maybe you should rethink your life
// choices.
#[derive(Debug, Copy, Clone, Default)]
/// Allows information about the current state of this executor to be consumed
/// by applications.
pub struct ExecutorStats {
    executor_runtime: Duration,
    // total_runtime include poll_io time, exclude spin loop time
    total_runtime: Duration,
    scheduler_runs: u64,
    tasks_executed: u64,
}

impl ExecutorStats {
    fn new() -> Self {
        Self {
            executor_runtime: Duration::from_nanos(0),
            total_runtime: Duration::from_nanos(0),
            scheduler_runs: 0,
            tasks_executed: 0,
        }
    }

    /// The total amount of runtime in this executor so far.
    ///
    /// This is especially important for spinning executors, since the amount of
    /// CPU time you will see in the operating system will be a far cry from
    /// the CPU time it actually spent executing. Sleeping or Spinning are
    /// not accounted here
    pub fn executor_runtime(&self) -> Duration {
        self.executor_runtime
    }

    /// The total amount of runtime in this executor, plus poll io time
    pub fn total_runtime(&self) -> Duration {
        self.total_runtime
    }

    /// Returns the amount of times the scheduler loop was called. Glommio
    /// scheduler selects a task queue to run and runs many tasks in that
    /// task queue. This number corresponds to the amount of times was
    /// called upon to select a new queue.
    pub fn scheduler_runs(&self) -> u64 {
        self.scheduler_runs
    }

    /// Returns the amount of tasks executed in the system, over all queues.
    pub fn tasks_executed(&self) -> u64 {
        self.tasks_executed
    }
}

#[derive(Debug, Copy, Clone)]
/// Allows information about the current state of a particular task queue to be
/// consumed by applications.
pub struct TaskQueueStats {
    index: TaskQueueHandle,
    // so we can easily produce a handle
    reciprocal_shares: u64,
    queue_selected: u64,
    runtime: Duration,
}

impl TaskQueueStats {
    fn new(index: TaskQueueHandle, reciprocal_shares: u64) -> Self {
        Self {
            index,
            reciprocal_shares,
            runtime: Duration::from_nanos(0),
            queue_selected: 0,
        }
    }

    /// Returns a numeric ID that uniquely identifies this Task queue
    pub fn index(&self) -> TaskQueueHandle {
        self.index
    }

    /// Returns the current number of shares in this task queue.
    ///
    /// If the task queue is configured to use static shares this will never
    /// change. If the task queue is configured to use dynamic shares, this
    /// returns a sample of the shares values the last time the scheduler
    /// ran.
    pub fn current_shares(&self) -> usize {
        ((1u64 << 22) / self.reciprocal_shares) as usize
    }

    /// Returns the accumulated runtime this task queue had received since the
    /// beginning of its execution
    pub fn runtime(&self) -> Duration {
        self.runtime
    }

    /// Returns the number of times this queue was selected to be executed. In
    /// conjunction with the runtime, you can extract an average of the
    /// amount of time this queue tends to run for
    pub fn queue_selected(&self) -> u64 {
        self.queue_selected
    }

    pub(crate) fn take(&mut self) -> Self {
        std::mem::replace(
            self,
            Self {
                index: self.index,
                reciprocal_shares: self.reciprocal_shares,
                queue_selected: Default::default(),
                runtime: Default::default(),
            },
        )
    }
}

#[derive(Debug)]
struct ExecutorQueues {
    active_executors: BinaryHeap<Rc<RefCell<TaskQueue>>>,
    available_executors: AHashMap<usize, Rc<RefCell<TaskQueue>>>,
    active_executing: Option<Rc<RefCell<TaskQueue>>>,
    executor_index: usize,
    last_vruntime: u64,
    preempt_timer_duration: Duration,
    default_preempt_timer_duration: Duration,
    spin_before_park: Option<Duration>,
    stats: ExecutorStats,
}

impl ExecutorQueues {
    fn new(preempt_timer_duration: Duration, spin_before_park: Option<Duration>) -> Self {
        ExecutorQueues {
            active_executors: BinaryHeap::new(),
            available_executors: AHashMap::new(),
            active_executing: None,
            executor_index: 1, // 0 is the default
            last_vruntime: 0,
            preempt_timer_duration,
            default_preempt_timer_duration: preempt_timer_duration,
            spin_before_park,
            stats: ExecutorStats::new(),
        }
    }

    fn reevaluate_preempt_timer(&mut self) {
        self.preempt_timer_duration = self
            .active_executors
            .iter()
            .map(|tq| match tq.borrow().io_requirements.latency_req {
                Latency::NotImportant => self.default_preempt_timer_duration,
                Latency::Matters(d) => d,
            })
            .min()
            .unwrap_or(self.default_preempt_timer_duration)
    }

    fn maybe_activate(&mut self, queue: Rc<RefCell<TaskQueue>>) {
        let mut state = queue.borrow_mut();
        if !state.is_active() {
            state.vruntime = self.last_vruntime;
            state.active = true;
            drop(state);
            self.active_executors.push(queue);
            self.reevaluate_preempt_timer();
        }
    }
}

/// A factory that can be used to configure and create a [`LocalExecutor`].
///
/// Methods can be chained on it in order to configure it.
///
/// The [`spawn`] method will take ownership of the builder and create a
/// `Result` to the [`LocalExecutor`] handle with the given configuration.
///
/// The [`LocalExecutor::default`] free function uses a Builder with default
/// configuration and unwraps its return value.
///
/// You may want to use [`LocalExecutorBuilder::spawn`] instead of
/// [`LocalExecutor::default`], when you want to recover from a failure to
/// launch a thread. The [`LocalExecutor::default`] function will panic where
/// the Builder method will return a `io::Result`.
///
/// # Examples
///
/// ```
/// use glommio::LocalExecutorBuilder;
///
/// let builder = LocalExecutorBuilder::default();
/// let ex = builder.make().unwrap();
/// ```
///
/// [`LocalExecutor`]: struct.LocalExecutor.html
///
/// [`LocalExecutor::default`]: struct.LocalExecutor.html#method.default
///
/// [`LocalExecutorBuilder::spawn`]:
/// struct.LocalExecutorBuilder.html#method.spawn
///
/// [`spawn`]: struct.LocalExecutorBuilder.html#method.spawn
#[derive(Debug)]
pub struct LocalExecutorBuilder {
    /// The placement policy for the [`LocalExecutor`] to create
    placement: Placement,
    /// Spin for duration before parking a reactor
    spin_before_park: Option<Duration>,
    /// A name for the thread-to-be (if any), for identification in panic
    /// messages
    name: String,
    /// Amount of memory to reserve for storage I/O. This will be preallocated
    /// and registered with io_uring. It is still possible to use more than
    /// that, but it will come from the standard allocator and performance
    /// will suffer. Defaults to 10 MiB.
    io_memory: usize,
    /// The depth of the IO rings to create. This influences the level of IO
    /// concurrency. A higher ring depth allows a shard to submit a
    /// greater number of IO requests to the kernel at once.
    ring_depth: usize,
    /// How often to yield to other task queues
    preempt_timer_duration: Duration,
    /// Whether to record the latencies of individual IO requests
    record_io_latencies: bool,
    /// Whether to detect stalls in unyielding tasks.
    /// DefaultStallDetectionHandler installs a signal handler for SIGUSR1, so
    /// is disabled by default.
    detect_stalls: Option<Box<dyn stall::StallDetectionHandler + 'static>>,
}

impl LocalExecutorBuilder {
    /// Generates the base configuration for spawning a [`LocalExecutor`], from
    /// which configuration methods can be chained.
    /// The method's only argument is the [`Placement`] policy by which the
    /// [`LocalExecutor`] is bound to the machine's hardware topology. i.e.
    /// how many and which CPUs to use.
    pub fn new(placement: Placement) -> LocalExecutorBuilder {
        LocalExecutorBuilder {
            placement,
            spin_before_park: None,
            name: String::from(DEFAULT_EXECUTOR_NAME),
            io_memory: DEFAULT_IO_MEMORY,
            ring_depth: DEFAULT_RING_SUBMISSION_DEPTH,
            preempt_timer_duration: DEFAULT_PREEMPT_TIMER,
            record_io_latencies: false,
            detect_stalls: None,
        }
    }

    /// Spin for duration before parking a reactor
    #[must_use = "The builder must be built to be useful"]
    pub fn spin_before_park(mut self, spin: Duration) -> LocalExecutorBuilder {
        self.spin_before_park = Some(spin);
        self
    }

    /// Names the thread-to-be. Currently, the name is used for identification
    /// only in panic messages.
    #[must_use = "The builder must be built to be useful"]
    pub fn name(mut self, name: &str) -> LocalExecutorBuilder {
        self.name = String::from(name);
        self
    }

    /// Amount of memory to reserve for storage I/O. This will be preallocated
    /// and registered with io_uring. It is still possible to use more than
    /// that, but it will come from the standard allocator and performance
    /// will suffer.
    ///
    /// The system will always try to allocate at least 64 kiB for I/O memory,
    /// and the default is 10 MiB.
    #[must_use = "The builder must be built to be useful"]
    pub fn io_memory(mut self, io_memory: usize) -> LocalExecutorBuilder {
        self.io_memory = io_memory;
        self
    }

    /// The depth of the IO rings to create. This influences the level of IO
    /// concurrency. A higher ring depth allows a shard to submit a
    /// greater number of IO requests to the kernel at once.
    ///
    /// Values above zero are valid and the default is 128.
    #[must_use = "The builder must be built to be useful"]
    pub fn ring_depth(mut self, ring_depth: usize) -> LocalExecutorBuilder {
        assert!(ring_depth > 0, "ring depth should be strictly positive");
        self.ring_depth = ring_depth;
        self
    }

    /// How often [`need_preempt`] will return true by default.
    ///
    /// Lower values mean task queues will switch execution more often, which
    /// can help latency but harm throughput. When individual task queues
    /// are present, this value can still be dynamically lowered through the
    /// [`Latency`] setting.
    ///
    /// Default is 100ms.
    ///
    /// [`need_preempt`]: ExecutorProxy::need_preempt
    /// [`Latency`]: crate::Latency
    #[must_use = "The builder must be built to be useful"]
    pub fn preempt_timer(mut self, dur: Duration) -> LocalExecutorBuilder {
        self.preempt_timer_duration = dur;
        self
    }

    /// Whether to record the latencies of individual IO requests as part of the
    /// IO stats. Recording latency can be expensive. Disabled by default.
    #[must_use = "The builder must be built to be useful"]
    pub fn record_io_latencies(mut self, enabled: bool) -> LocalExecutorBuilder {
        self.record_io_latencies = enabled;
        self
    }

    /// Whether to detect stalls in unyielding tasks.
    /// DefaultStallDetectionHandler installs a signal handler for SIGUSR1, so
    /// is disabled by default.
    /// # Examples
    ///
    /// ```
    /// use glommio::{stall::DefaultStallDetectionHandler, LocalExecutorBuilder};
    ///
    /// let local_ex = LocalExecutorBuilder::default()
    ///     .detect_stalls(Some(|| Box::new(DefaultStallDetectionHandler {})))
    ///     .make()
    ///     .unwrap();
    /// ```
    #[must_use = "The builder must be built to be useful"]
    pub fn detect_stalls(
        mut self,
        handler: Option<Box<dyn stall::StallDetectionHandler + 'static>>,
    ) -> Self {
        self.detect_stalls = handler;
        self
    }

    /// Make a new [`LocalExecutor`] by taking ownership of the Builder, and
    /// returns a [`Result`](crate::Result) to the executor.
    /// # Examples
    ///
    /// ```
    /// use glommio::LocalExecutorBuilder;
    ///
    /// let local_ex = LocalExecutorBuilder::default().make().unwrap();
    /// ```
    pub fn make(self) -> Result<LocalExecutor> {
        let notifier = sys::new_sleep_notifier()?;
        let mut cpu_set_gen = placement::CpuSetGenerator::one(self.placement)?;
        let mut le = LocalExecutor::new(
            notifier,
            self.io_memory,
            self.ring_depth,
            self.preempt_timer_duration,
            self.record_io_latencies,
            cpu_set_gen.next().cpu_binding(),
            self.spin_before_park,
            self.detect_stalls,
        )?;
        le.init();
        Ok(le)
    }

    /// Spawn a new [`LocalExecutor`] in a new thread with a given task.
    ///
    /// This `spawn` function is an ergonomic shortcut for calling
    /// `std::thread::spawn`, [`LocalExecutorBuilder::make`] in the spawned
    /// thread, and then [`LocalExecutor::run`]. This `spawn` function takes
    /// ownership of a [`LocalExecutorBuilder`] with the configuration for
    /// the [`LocalExecutor`], spawns that executor in a new thread, and starts
    /// the task given by `fut_gen()` in that thread.
    ///
    /// The indirection of `fut_gen()` here (instead of taking a `Future`)
    /// allows for futures that may not be `Send`-able once started. As this
    /// executor is thread- it can guarantee that the futures will not
    /// be Sent once started.
    ///
    /// # Panics
    ///
    /// The newly spawned thread panics if creating the executor fails. If you
    /// need more fine-grained error handling consider initializing those
    /// entities manually.
    ///
    /// # Example
    ///
    /// ```
    /// use glommio::LocalExecutorBuilder;
    ///
    /// let handle = LocalExecutorBuilder::default()
    ///     .spawn(|| async move {
    ///         println!("hello");
    ///     })
    ///     .unwrap();
    ///
    /// handle.join().unwrap();
    /// ```
    ///
    /// [`LocalExecutor`]: struct.LocalExecutor.html
    ///
    /// [`LocalExecutorBuilder`]: struct.LocalExecutorBuilder.html
    ///
    /// [`LocalExecutorBuilder::make`]:
    /// struct.LocalExecutorBuilder.html#method.make
    ///
    /// [`LocalExecutor::run`]:struct.LocalExecutor.html#method.run
    #[must_use = "This spawns an executor on a thread, so you may need to call \
                  `JoinHandle::join()` to keep the main thread alive"]
    pub fn spawn<G, F, T>(self, fut_gen: G) -> Result<JoinHandle<()>>
    where
        G: FnOnce() -> F + Send + 'static,
        F: Future<Output = T> + 'static,
    {
        let notifier = sys::new_sleep_notifier()?;
        let name = format!("{}-{}", self.name, notifier.id());
        let mut cpu_set_gen = placement::CpuSetGenerator::one(self.placement)?;
        let io_memory = self.io_memory;
        let ring_depth = self.ring_depth;
        let preempt_timer_duration = self.preempt_timer_duration;
        let spin_before_park = self.spin_before_park;
        let detect_stalls = self.detect_stalls;
        let record_io_latencies = self.record_io_latencies;

        Builder::new()
            .name(name)
            .spawn(move || {
                let mut le = LocalExecutor::new(
                    notifier,
                    io_memory,
                    ring_depth,
                    preempt_timer_duration,
                    record_io_latencies,
                    cpu_set_gen.next().cpu_binding(),
                    spin_before_park,
                    detect_stalls,
                )
                .unwrap();
                le.init();
                le.run(async move {
                    fut_gen().await;
                })
            })
            .map_err(Into::into)
    }
}

impl Default for LocalExecutorBuilder {
    fn default() -> Self {
        Self::new(Placement::Unbound)
    }
}

/// A factory to configure and create a pool of [`LocalExecutor`]s.
///
/// Configuration methods apply their settings to all [`LocalExecutor`]s in the
/// pool unless otherwise specified.  Methods can be chained on the builder in
/// order to configure it.  The [`Self::on_all_shards`] method will take
/// ownership of the builder and create a [`PoolThreadHandles`] struct which can
/// be used to join the executor threads.
///
/// # Example
///
/// ```
/// use glommio::{LocalExecutorPoolBuilder, PoolPlacement};
///
/// let handles = LocalExecutorPoolBuilder::new(PoolPlacement::Unbound(4))
///     .on_all_shards(|| async move {
///         let id = glommio::executor().id();
///         println!("hello from executor {}", id);
///     })
///     .unwrap();
///
/// handles.join_all();
/// ```
pub struct LocalExecutorPoolBuilder {
    /// Spin for duration before parking a reactor
    spin_before_park: Option<Duration>,
    /// A name for the thread-to-be (if any), for identification in panic
    /// messages. Each executor in the pool will use this name followed by
    /// a hyphen and numeric id (e.g. `myname-1`).
    name: String,
    /// Amount of memory to reserve for storage I/O. This will be preallocated
    /// and registered with io_uring. It is still possible to use more than
    /// that, but it will come from the standard allocator and performance
    /// will suffer. Defaults to 10 MiB.
    io_memory: usize,
    /// The depth of the IO rings to create. This influences the level of IO
    /// concurrency. A higher ring depth allows a shard to submit a
    /// greater number of IO requests to the kernel at once.
    ring_depth: usize,
    /// How often to yield to other task queues
    preempt_timer_duration: Duration,
    /// Indicates a policy by which [`LocalExecutor`]s are bound to CPUs.
    placement: PoolPlacement,
    /// Whether to record the latencies of individual IO requests
    record_io_latencies: bool,
    /// Factory function to generate the stall detection handler.
    /// DefaultStallDetectionHandler installs a signal handler for SIGUSR1, so
    /// is disabled by default.
    handler_gen: Option<Box<dyn Fn() -> Box<dyn stall::StallDetectionHandler + 'static>>>,
}

impl fmt::Debug for LocalExecutorPoolBuilder {
    fn fmt(&self, f: &mut fmt::Formatter<'_>) -> fmt::Result {
        let gen = self
            .handler_gen
            .as_ref()
            .map(|_| "Some(Box<dyn Fn() -> Box<dyn stall::StallDetectionHandler + 'static>)");
        write!(
            f,
            "spin_before_park:{:?}, name:{}, io_memory:{}, ring_depth:{}, \
             preempt_timer_duration:{:?}, placement:{:?}, record_io_latencies:{}, handler_gen:{:?}",
            self.spin_before_park,
            self.name,
            self.io_memory,
            self.ring_depth,
            self.preempt_timer_duration,
            self.placement,
            self.record_io_latencies,
            gen
        )
    }
}

impl LocalExecutorPoolBuilder {
    /// Generates the base configuration for spawning a pool of
    /// [`LocalExecutor`]s, from which configuration methods can be chained.
    /// The method's only argument is the [`PoolPlacement`] policy by which
    /// [`LocalExecutor`]s are bound to the machine's hardware topology. i.e.
    /// how many and which CPUs to use.
    pub fn new(placement: PoolPlacement) -> Self {
        Self {
            spin_before_park: None,
            name: String::from(DEFAULT_EXECUTOR_NAME),
            io_memory: DEFAULT_IO_MEMORY,
            ring_depth: DEFAULT_RING_SUBMISSION_DEPTH,
            preempt_timer_duration: DEFAULT_PREEMPT_TIMER,
            placement,
            record_io_latencies: false,
            handler_gen: None,
        }
    }

    /// Please see documentation under
    /// [`LocalExecutorBuilder::spin_before_park`] for details.  The setting
    /// is applied to all executors in the pool.
    #[must_use = "The builder must be built to be useful"]
    pub fn spin_before_park(mut self, spin: Duration) -> Self {
        self.spin_before_park = Some(spin);
        self
    }

    /// Please see documentation under [`LocalExecutorBuilder::name`] for
    /// details. The setting is applied to all executors in the pool. Note
    /// that when a thread is spawned, the `name` is combined with a hyphen
    /// and numeric id (e.g. `myname-1`) such that each thread has a unique
    /// name.
    #[must_use = "The builder must be built to be useful"]
    pub fn name(mut self, name: &str) -> Self {
        self.name = String::from(name);
        self
    }

    /// Please see documentation under [`LocalExecutorBuilder::io_memory`] for
    /// details.  The setting is applied to all executors in the pool.
    #[must_use = "The builder must be built to be useful"]
    pub fn io_memory(mut self, io_memory: usize) -> Self {
        self.io_memory = io_memory;
        self
    }

    /// Please see documentation under [`LocalExecutorBuilder::ring_depth`] for
    /// details.  The setting is applied to all executors in the pool.
    #[must_use = "The builder must be built to be useful"]
    pub fn ring_depth(mut self, ring_depth: usize) -> Self {
        assert!(ring_depth > 0, "ring depth should be strictly positive");
        self.ring_depth = ring_depth;
        self
    }

    /// Please see documentation under [`LocalExecutorBuilder::preempt_timer`]
    /// for details.  The setting is applied to all executors in the pool.
    #[must_use = "The builder must be built to be useful"]
    pub fn preempt_timer(mut self, dur: Duration) -> Self {
        self.preempt_timer_duration = dur;
        self
    }

    /// Whether to record the latencies of individual IO requests as part of the
    /// IO stats. Recording latency can be expensive. Disabled by default.
    #[must_use = "The builder must be built to be useful"]
    pub fn record_io_latencies(mut self, enabled: bool) -> Self {
        self.record_io_latencies = enabled;
        self
    }

    /// Whether to detect stalls in unyielding tasks.
    /// This method takes a closure of `handler_gen`, which will be called on
    /// each new thread to generate the stall detection handler to be used in
    /// that executor. DefaultStallDetectionHandler installs a signal
    /// handler for SIGUSR1, so is disabled by default.
    /// # Examples
    ///
    /// ```
    /// use glommio::{stall::DefaultStallDetectionHandler, LocalExecutorPoolBuilder};
    ///
    /// let local_ex = LocalExecutorPoolBuilder::default()
    ///     .detect_stalls(Some(Box::new(DefaultStallDetectionHandler {})))
    ///     .make()
    ///     .unwrap();
    /// ```
    #[must_use = "The builder must be built to be useful"]
    pub fn detect_stalls<G: 'static>(
        mut self,
        handler_gen: Option<Box<dyn Fn() -> Box<dyn stall::StallDetectionHandler + 'static>>>,
    ) -> Self {
        self.handler_gen = handler_gen;
        self
    }

    /// Spawn a pool of [`LocalExecutor`]s in a new thread according to the
    /// [`PoolPlacement`] policy, which is `Unbound` by default.
    ///
    /// This method is the pool equivalent of [`LocalExecutorBuilder::spawn`].
    ///
    /// The method takes a closure `fut_gen` which will be called on each new
    /// thread to obtain the [`Future`] to be executed there.
    ///
    /// # Panics
    ///
    /// The newly spawned thread panics if creating the executor fails. If you
    /// need more fine-grained error handling consider initializing those
    /// entities manually.
    #[must_use = "This spawns executors on multiple threads; threads may fail to spawn or you may \
                  need to call `PoolThreadHandles::join_all()` to keep the main thread alive"]
    pub fn on_all_shards<G, F, T>(self, fut_gen: G) -> Result<PoolThreadHandles<T>>
    where
        G: FnOnce() -> F + Clone + Send + 'static,
        F: Future<Output = T> + 'static,
        T: Send + 'static,
    {
        let mut handles = PoolThreadHandles::new();
        let nr_shards = self.placement.executor_count();
        let mut cpu_set_gen = placement::CpuSetGenerator::pool(self.placement.clone())?;
        let latch = Latch::new(nr_shards);

        for _ in 0..nr_shards {
            match self.spawn_thread(&mut cpu_set_gen, &latch, fut_gen.clone()) {
                Ok(handle) => handles.push(handle),
                Err(err) => {
                    handles.join_all();
                    return Err(err);
                }
            }
        }

        Ok(handles)
    }

    /// Spawns a thread
    fn spawn_thread<G, F, T>(
        &self,
        cpu_set_gen: &mut placement::CpuSetGenerator,
        latch: &Latch,
        fut_gen: G,
    ) -> Result<JoinHandle<Result<T>>>
    where
        G: FnOnce() -> F + Clone + Send + 'static,
        F: Future<Output = T> + 'static,
        T: Send + 'static,
    {
        // NOTE: `self.placement` was `std::mem::take`en in `Self::on_all_shards`; you
        // should no longer rely on its value at this point
        let cpu_binding = cpu_set_gen.next().cpu_binding();
        let notifier = sys::new_sleep_notifier()?;
        let name = format!("{}-{}", &self.name, notifier.id());
        let handle = Builder::new().name(name).spawn({
            let io_memory = self.io_memory;
            let ring_depth = self.ring_depth;
            let preempt_timer_duration = self.preempt_timer_duration;
            let spin_before_park = self.spin_before_park;
            let record_io_latencies = self.record_io_latencies;
            let detect_stalls = self.handler_gen.as_ref().map(|x| (*x.deref())());
            let latch = Latch::clone(latch);

            move || {
                // only allow the thread to create the `LocalExecutor` if all other threads that
                // are supposed to be created by the pool builder were successfully spawned
                if latch.arrive_and_wait() == LatchState::Ready {
                    let mut le = LocalExecutor::new(
                        notifier,
                        io_memory,
                        ring_depth,
                        preempt_timer_duration,
                        record_io_latencies,
                        cpu_binding,
                        spin_before_park,
                        detect_stalls,
                    )
                    .unwrap();
                    le.init();
                    le.run(async move { Ok(fut_gen().await) })
                } else {
                    // this `Err` isn't visible to the user; the pool builder directly returns an
                    // `Err` from the `std::thread::Builder`
                    Err(io::Error::new(io::ErrorKind::Other, "spawn failed").into())
                }
            }
        });

        match handle {
            Ok(h) => Ok(h),
            Err(e) => {
                // The `std::thread::Builder` was unable to spawn the thread and retuned an
                // `Err`, so we notify other threads to let them know they
                // should not proceed with constructing their `LocalExecutor`s
                latch.cancel().expect("unreachable: latch was ready");

                Err(e.into())
            }
        }
    }
}

/// Holds a collection of [`JoinHandle`]s.
///
/// This struct is returned by [`LocalExecutorPoolBuilder::on_all_shards`].
#[derive(Debug)]
pub struct PoolThreadHandles<T> {
    handles: Vec<JoinHandle<Result<T>>>,
}

impl<T> PoolThreadHandles<T> {
    fn new() -> Self {
        Self {
            handles: Vec::new(),
        }
    }

    fn push(&mut self, handle: JoinHandle<Result<T>>) {
        self.handles.push(handle)
    }

    /// Obtain a reference to the `JoinHandle`s.
    pub fn handles(&self) -> &Vec<JoinHandle<Result<T>>> {
        &self.handles
    }

    /// Calls [`JoinHandle::join`] on all handles.
    pub fn join_all(self) -> Vec<Result<T>> {
        self.handles
            .into_iter()
            .map(|h| {
                match h.join() {
                    Ok(ok @ Ok(_)) => ok,
                    // this variant is unreachable since `Err` is only returned from a thread if
                    // another thread failed to spawn; `LocalExecutorPoolBuilder::on_all_shards`
                    // returns an immediate `Err` if any thread fails to spawn, so
                    // `PoolThreadHandles` would never be created
                    Ok(err @ Err(_)) => err,
                    Err(e) => Err(GlommioError::BuilderError(BuilderErrorKind::ThreadPanic(e))),
                }
            })
            .collect::<Vec<_>>()
    }
}

pub(crate) fn maybe_activate(tq: Rc<RefCell<TaskQueue>>) {
    LOCAL_EX.with(|local_ex| {
        let mut queues = local_ex.queues.borrow_mut();
        queues.maybe_activate(tq)
    })
}

/// Single-threaded executor.
///
/// The executor can only be run on the thread that created it.
///
/// # Examples
///
/// ```
/// use glommio::LocalExecutor;
///
/// let local_ex = LocalExecutor::default();
///
/// local_ex.run(async {
///     println!("Hello world!");
/// });
/// ```
///
/// In many cases, use of [`LocalExecutorBuilder`] will provide more
/// configuration options and more ergonomic methods. See
/// [`LocalExecutorBuilder::spawn`] for examples.
///
/// [`LocalExecutorBuilder`]: struct.LocalExecutorBuilder.html
///
/// [`LocalExecutorBuilder::spawn`]:
/// struct.LocalExecutorBuilder.html#method.spawn
#[derive(Debug)]
pub struct LocalExecutor {
    queues: Rc<RefCell<ExecutorQueues>>,
    parker: parking::Parker,
    id: usize,
    reactor: Rc<reactor::Reactor>,

    signal_id: Option<signal_hook::SigId>,
    stall_detector: Option<StallDetector>,
}

impl LocalExecutor {
    fn get_reactor(&self) -> Rc<Reactor> {
        self.reactor.clone()
    }

    fn init(&mut self) {
        let io_requirements = IoRequirements::new(Latency::NotImportant, 0);
        self.queues.borrow_mut().available_executors.insert(
            0,
            TaskQueue::new(
                Default::default(),
                "default",
                Shares::Static(1000),
                io_requirements,
            ),
        );
    }

    fn new(
        notifier: Arc<sys::SleepNotifier>,
        io_memory: usize,
        ring_depth: usize,
        preempt_timer: Duration,
        record_io_latencies: bool,
        cpu_binding: Option<impl IntoIterator<Item = usize>>,
        mut spin_before_park: Option<Duration>,
        detect_stalls: Option<Box<dyn stall::StallDetectionHandler + 'static>>,
    ) -> Result<LocalExecutor> {
        // Linux's default memory policy is "local allocation" which allocates memory
        // on the NUMA node containing the CPU where the allocation takes place.
        // Hence, we bind to a CPU in the provided CPU set before allocating any
        // memory for the `LocalExecutor`, thereby allowing any access to these
        // data structures to occur on a local NUMA node (nevertheless, for some
        // `Placement` variants a CPU set could span multiple NUMA nodes).
        // For additional information see:
        // https://www.kernel.org/doc/html/latest/admin-guide/mm/numa_memory_policy.html
        match cpu_binding {
            Some(cpu_set) => bind_to_cpu_set(cpu_set)?,
            None => spin_before_park = None,
        }
        let p = parking::Parker::new();
        let queues = ExecutorQueues::new(preempt_timer, spin_before_park);
        let exec_id = notifier.id();
        trace!(id = exec_id, "Creating executor");
        let mut exec = LocalExecutor {
            queues: Rc::new(RefCell::new(queues)),
            parker: p,
            id: notifier.id(),
            reactor: Rc::new(reactor::Reactor::new(
                notifier,
                io_memory,
                ring_depth,
                record_io_latencies,
            )),
            signal_id: None,
            stall_detector: None,
        };
        exec = exec.detect_stalls(detect_stalls)?;

        Ok(exec)
    }

    /// Enable or disable task stall detection at runtime
    ///
    /// # Examples
    /// ```
    /// use glommio::LocalExecutor;
    ///
    /// let local_ex = LocalExecutor::default();
    /// local_ex.detect_stalls(true);
    /// ```
    pub fn detect_stalls(
        mut self,
        handler: Option<Box<dyn stall::StallDetectionHandler + 'static>>,
    ) -> Result<LocalExecutor> {
        match handler {
            Some(handler) => {
                if self.signal_id.is_none() {
                    unsafe {
                        let signal_num = handler.signal();
                        let stall_detector = StallDetector::new(self.id, handler)?;
                        let tx = stall_detector.tx.clone();
                        self.signal_id = Some(
                            signal_hook::low_level::register(signal_num.into(), move || {
                                if tx.is_full() {
                                    return;
                                }

                                backtrace::trace_unsynchronized(|frame| {
                                    tx.try_send(backtrace::BacktraceFrame::from(frame.clone()))
                                        .is_ok()
                                });
                            })
                            .map_err(GlommioError::from)?,
                        );
                        self.stall_detector = Some(stall_detector);
                    }
                }
            }
            None => {
                if let Some(signal_id) = self.signal_id.take() {
                    signal_hook::low_level::unregister(signal_id);
                }
                if let Some(stall_detector) = self.stall_detector.take() {
                    stall_detector.disarm().map_err(std::io::Error::from)?;
                }
            }
        }
        Ok(self)
    }

    /// Returns a unique identifier for this Executor.
    ///
    /// # Examples
    /// ```
    /// use glommio::LocalExecutor;
    ///
    /// let local_ex = LocalExecutor::default();
    /// println!("My ID: {}", local_ex.id());
    /// ```
    pub fn id(&self) -> usize {
        self.id
    }

    fn create_task_queue<S>(&self, shares: Shares, latency: Latency, name: S) -> TaskQueueHandle
    where
        S: Into<String>,
    {
        let index = {
            let mut ex = self.queues.borrow_mut();
            let index = ex.executor_index;
            ex.executor_index += 1;
            index
        };

        let io_requirements = IoRequirements::new(latency, index);
        let tq = TaskQueue::new(TaskQueueHandle { index }, name, shares, io_requirements);

        self.queues
            .borrow_mut()
            .available_executors
            .insert(index, tq);
        TaskQueueHandle { index }
    }

    /// Removes a task queue.
    ///
    /// The task queue cannot be removed if there are still pending tasks.
    pub fn remove_task_queue(&self, handle: TaskQueueHandle) -> Result<()> {
        let mut queues = self.queues.borrow_mut();

        let queue_entry = queues.available_executors.entry(handle.index);
        if let Entry::Occupied(entry) = queue_entry {
            let tq = entry.get();
            if tq.borrow().is_active() {
                return Err(GlommioError::queue_still_active(handle.index));
            }

            entry.remove();
            return Ok(());
        }
        Err(GlommioError::queue_not_found(handle.index))
    }

    fn get_queue(&self, handle: &TaskQueueHandle) -> Option<Rc<RefCell<TaskQueue>>> {
        self.queues
            .borrow()
            .available_executors
            .get(&handle.index)
            .cloned()
    }

    fn current_task_queue(&self) -> TaskQueueHandle {
        self.queues
            .borrow()
            .active_executing
            .as_ref()
            .unwrap()
            .borrow()
            .stats
            .index
    }

    fn mark_me_for_yield(&self) {
        let queues = self.queues.borrow();
        let mut me = queues.active_executing.as_ref().unwrap().borrow_mut();
        me.yielded = true;
    }

    fn spawn<T>(&self, future: impl Future<Output = T>) -> multitask::Task<T> {
        let tq = self
            .queues
            .borrow()
            .active_executing
            .clone() // this clone is cheap because we clone an `Option<Rc<_>>`
            .or_else(|| self.get_queue(&TaskQueueHandle { index: 0 }))
            .unwrap();

        let id = self.id;
        let ex = tq.borrow().ex.clone();
        ex.spawn_and_run(id, tq, future)
    }

    fn spawn_into<T, F>(&self, future: F, handle: TaskQueueHandle) -> Result<multitask::Task<T>>
    where
        F: Future<Output = T>,
    {
        let tq = self
            .get_queue(&handle)
            .ok_or_else(|| GlommioError::queue_not_found(handle.index))?;
        let ex = tq.borrow().ex.clone();
        let id = self.id;

        // can't run right away, because we need to cross into a different task queue
        Ok(ex.spawn_and_schedule(id, tq, future))
    }

    fn preempt_timer_duration(&self) -> Duration {
        self.queues.borrow().preempt_timer_duration
    }

    fn spin_before_park(&self) -> Option<Duration> {
        self.queues.borrow().spin_before_park
    }

    #[inline(always)]
    pub(crate) fn need_preempt(&self) -> bool {
        self.reactor.need_preempt()
    }

    fn run_task_queues(&self) -> bool {
        let mut ran = false;
        loop {
            self.reactor.sys.install_eventfd();
            if self.need_preempt() {
                break;
            }
            if !self.run_one_task_queue() {
                return false;
            } else {
                ran = true;
            }
        }
        ran
    }

    fn run_one_task_queue(&self) -> bool {
        let mut tq = self.queues.borrow_mut();
        let candidate = tq.active_executors.pop();
        tq.stats.scheduler_runs += 1;

        match candidate {
            Some(queue) => {
                tq.active_executing = Some(queue.clone());
                drop(tq);

                let time = {
                    let now = Instant::now();
                    let mut queue_ref = queue.borrow_mut();
                    queue_ref.prepare_to_run(now);
                    self.reactor
                        .inform_io_requirements(queue_ref.io_requirements);
                    now
                };

                let (runtime, tasks_executed_this_loop) = {
                    let _guard = self.stall_detector.as_ref().map(|x| {
                        x.enter_task_queue(
                            queue.borrow_mut().name.clone(),
                            time,
                            self.preempt_timer_duration(),
                        )
                        .unwrap()
                    });

                    let mut tasks_executed_this_loop = 0;
                    loop {
                        let mut queue_ref = queue.borrow_mut();
                        if self.need_preempt() || queue_ref.yielded() {
                            break;
                        }

                        if let Some(r) = queue_ref.get_task() {
                            drop(queue_ref);
                            r.run();
                            tasks_executed_this_loop += 1;
                        } else {
                            break;
                        }
                    }

                    (time.elapsed(), tasks_executed_this_loop)
                };

                let (need_repush, last_vruntime) = {
                    let mut state = queue.borrow_mut();
                    let last_vruntime = state.account_vruntime(runtime);
                    (state.is_active(), last_vruntime)
                };

                let mut tq = self.queues.borrow_mut();
                tq.active_executing = None;
                tq.stats.executor_runtime += runtime;
                tq.stats.tasks_executed += tasks_executed_this_loop;

                tq.last_vruntime = match last_vruntime {
                    Some(x) => x,
                    None => {
                        for queue in tq.available_executors.values() {
                            let mut q = queue.borrow_mut();
                            q.vruntime = 0;
                        }
                        0
                    }
                };

                if need_repush {
                    tq.active_executors.push(queue);
                } else {
                    tq.reevaluate_preempt_timer();
                }
                true
            }
            None => false,
        }
    }

    /// Runs the executor until the given future completes.
    ///
    /// # Examples
    ///
    /// ```
    /// use glommio::{LocalExecutor, Task};
    ///
    /// let local_ex = LocalExecutor::default();
    ///
    /// let res = local_ex.run(async {
    ///     let task = glommio::spawn_local(async { 1 + 2 });
    ///     task.await * 2
    /// });
    ///
    /// assert_eq!(res, 6);
    /// ```
    pub fn run<T>(&self, future: impl Future<Output = T>) -> T {
        // this waker is never exposed in the public interface and is only used to check
        // whether the task's `JoinHandle` is `Ready`
        let waker = dummy_waker();
        let cx = &mut Context::from_waker(&waker);

        let spin_before_park = self.spin_before_park().unwrap_or_default();
        if LOCAL_EX.is_set() {
            panic!("There is already an Executor running in this thread");
        }

        LOCAL_EX.set(self, || {
            let future = self
                .spawn_into(async move { future.await }, TaskQueueHandle::default())
                .unwrap()
                .detach();
            pin!(future);

            let mut pre_time = Instant::now();
            loop {
                if let Poll::Ready(t) = future.as_mut().poll(cx) {
                    // can't be canceled, and join handle is None only upon
                    // cancellation or panic. So in case of panic this just propagates
                    let cur_time = Instant::now();
                    self.queues.borrow_mut().stats.total_runtime += cur_time - pre_time;
                    break t.unwrap();
                }

                // We want to do I/O before we call run_task_queues,
                // for the benefit of the latency ring. If there are pending
                // requests that are latency sensitive we want them out of the
                // ring ASAP (before we run the task queues). We will also use
                // the opportunity to install the timer.
                self.parker.poll_io(|| Some(self.preempt_timer_duration()));
                let run = self.run_task_queues();
                let cur_time = Instant::now();
                self.queues.borrow_mut().stats.total_runtime += cur_time - pre_time;
                pre_time = cur_time;
                if !run {
                    if let Poll::Ready(t) = future.as_mut().poll(cx) {
                        // It may be that we just became ready now that the task queue
                        // is exhausted. But if we sleep (park) we'll never know so we
                        // test again here. We can't test *just* here because the main
                        // future is probably the one setting up the task queues and etc.
                        break t.unwrap();
                    } else {
                        while !self.reactor.spin_poll_io().unwrap() {
                            if pre_time.elapsed() > spin_before_park {
                                self.parker.park();
                                break;
                            }
                        }
                        // reset the timer for deduct spin loop time
                        pre_time = Instant::now();
                    }
                }
            }
        })
    }
}

/// Spawns a single-threaded executor with default settings on the current
/// thread.
///
/// This will create a executor using default parameters of
/// `LocalExecutorBuilder`, if you want to further customize it, use this API
/// instead.
///
/// # Panics
///
/// Panics if creating the executor fails; use `LocalExecutorBuilder::make` to
/// recover from such errors.
///
/// # Examples
///
/// ```
/// use glommio::LocalExecutor;
///
/// let local_ex = LocalExecutor::default();
/// ```
impl Default for LocalExecutor {
    fn default() -> Self {
        LocalExecutorBuilder::new(Placement::Unbound)
            .make()
            .unwrap()
    }
}

/// A spawned future that can be detached
///
/// Tasks are also futures themselves and yield the output of the spawned
/// future.
///
/// When a task is dropped, its gets canceled and won't be polled again. To
/// cancel a task a bit more gracefully and wait until it stops running, use the
/// [`cancel()`][`Task::cancel()`] method.
///
/// Tasks that panic get immediately canceled. Awaiting a canceled task also
/// causes a panic.
///
/// # Examples
///
/// ```
/// # use glommio::{LocalExecutor, Task};
/// #
/// # let ex = LocalExecutor::default();
/// #
/// # ex.run(async {
/// let task = glommio::spawn_local(async {
///     println!("Hello from a task!");
///     1 + 2
/// });
///
/// assert_eq!(task.await, 3);
/// # });
/// ```
/// Note that there is no guarantee of ordering when reasoning about when a
/// task runs, as that is an implementation detail.
///
/// In particular, acquiring a borrow and holding across a task spawning may
/// sometimes work but panic depending on scheduling decisions, so it is still
/// illegal.
///
///
/// ```no_run
/// # use glommio::{LocalExecutor, Task};
/// # use std::rc::Rc;
/// # use std::cell::RefCell;
/// #
/// # let ex = LocalExecutor::default();
/// #
/// # ex.run(async {
/// let example = Rc::new(RefCell::new(0));
/// let exclone = example.clone();
///
/// let mut ex_mut = example.borrow_mut();
/// *ex_mut = 1;
///
/// let task = glommio::spawn_local(async move {
///     let ex = exclone.borrow();
///     println!("Current value: {}", ex);
/// });
///
/// // This is fine if `task` executes after the current task, but will panic if
/// // preempts the current task and executes first. This is therefore invalid.
/// *ex_mut = 2;
/// drop(ex_mut);
///
/// task.await;
/// # });
/// ```
#[must_use = "tasks get canceled when dropped, use `.detach()` to run them in the background"]
#[derive(Debug)]
pub struct Task<T>(multitask::Task<T>);

impl<T> Task<T> {
    /// Detaches the task to let it keep running in the background.
    ///
    /// # Examples
    ///
    /// ```
    /// use futures_lite::future;
    /// use glommio::{timer::Timer, LocalExecutor};
    ///
    /// let ex = LocalExecutor::default();
    /// ex.run(async {
    ///     glommio::spawn_local(async {
    ///         loop {
    ///             println!("I'm a background task looping forever.");
    ///             glommio::executor().yield_task_queue_now().await;
    ///         }
    ///     })
    ///     .detach();
    ///     Timer::new(std::time::Duration::from_micros(100)).await;
    /// })
    /// ```
    pub fn detach(self) -> task::JoinHandle<T> {
        self.0.detach()
    }

    /// Cancels the task and waits for it to stop running.
    ///
    /// Returns the task's output if it was completed just before it got
    /// canceled, or [`None`] if it didn't complete.
    ///
    /// While it's possible to simply drop the [`Task`] to cancel it, this is a
    /// cleaner way of canceling because it also waits for the task to stop
    /// running.
    ///
    /// # Examples
    ///
    /// ```
    /// use futures_lite::future;
    /// use glommio::LocalExecutor;
    ///
    /// let ex = LocalExecutor::default();
    ///
    /// ex.run(async {
    ///     let task = glommio::spawn_local(async {
    ///         loop {
    ///             println!("Even though I'm in an infinite loop, you can still cancel me!");
    ///             future::yield_now().await;
    ///         }
    ///     });
    ///
    ///     task.cancel().await;
    /// });
    /// ```
    pub async fn cancel(self) -> Option<T> {
        self.0.cancel().await
    }
}

impl<T> Future for Task<T> {
    type Output = T;

    fn poll(mut self: Pin<&mut Self>, cx: &mut Context<'_>) -> Poll<Self::Output> {
        Pin::new(&mut self.0).poll(cx)
    }
}

/// A spawned future that cannot be detached, and has a predictable lifetime.
///
/// Because their lifetimes are bounded, you don't need to make sure that data
/// you pass to the `ScopedTask` is `'static`, which can be cheaper (no need to
/// reference count). If you, however, would like to `.detach` this task and
/// have it run in the background, consider using [`Task`] instead.
///
/// Tasks are also futures themselves and yield the output of the spawned
/// future.
///
/// When a task is dropped, its gets canceled and won't be polled again. To
/// cancel a task a bit more gracefully and wait until it stops running, use the
/// [`cancel()`][`ScopedTask::cancel()`] method.
///
/// Tasks that panic get immediately canceled. Awaiting a canceled task also
/// causes a panic.
///
/// # Safety
///
/// `ScopedTask` is safe to use so long as it is guaranteed to be either awaited
/// or dropped. Rust does not guarantee that destructors will be called, and if
/// they are not, `ScopedTask`s can be kept alive after the scope is terminated.
///
/// Typically, the only situations in which `drop` is not executed are:
///
/// * If you manually choose not to, with [`std::mem::forget`] or
///   [`ManuallyDrop`].
/// * If cyclic reference counts prevents the task from being destroyed.
///
/// If you believe any of the above situations are present (the first one is,
/// of course, considerably easier to spot), avoid using the `ScopedTask`.
///
/// # Examples
///
/// ```
/// use glommio::LocalExecutor;
///
/// let ex = LocalExecutor::default();
///
/// ex.run(async {
///     let a = 2;
///     let task = unsafe {
///         glommio::spawn_scoped_local(async {
///             println!("Hello from a task!");
///             1 + a // this is a reference, and it works just fine
///         })
///     };
///
///     assert_eq!(task.await, 3);
/// });
/// ```
/// The usual borrow checker rules apply. A [`ScopedTask`] can acquire a mutable
/// reference to a variable just fine:
///
/// ```
/// # use glommio::{LocalExecutor};
/// #
/// # let ex = LocalExecutor::default();
/// # ex.run(async {
/// let mut a = 2;
/// let task = unsafe {
///     glommio::spawn_scoped_local(async {
///         a = 3;
///     })
/// };
/// task.await;
/// assert_eq!(a, 3);
/// # });
/// ```
///
/// But until the task completes, the reference is mutably held, so we can no
/// longer immutably reference it:
///
/// ```compile_fail
/// # use glommio::LocalExecutor;
/// #
/// # let ex = LocalExecutor::default();
/// # ex.run(async {
/// let mut a = 2;
/// let task = unsafe {
///     glommio::scoped_local(async {
///         a = 3;
///     })
/// };
/// assert_eq!(a, 3); // task hasn't completed yet!
/// task.await;
/// # });
/// ```
///
/// You can still use [`Cell`] and [`RefCell`] normally to work around this.
/// Just keep in mind that there is no guarantee of ordering for execution of
/// tasks, and if the task has not yet finished the value may or may not have
/// changed (as with any interior mutability)
///
/// ```
/// # use glommio::{LocalExecutor};
/// # use std::cell::Cell;
/// #
/// # let ex = LocalExecutor::default();
/// # ex.run(async {
/// let a = Cell::new(2);
/// let task = unsafe {
///     glommio::spawn_scoped_local(async {
///         a.set(3);
///     })
/// };
///
/// assert!(a.get() == 3 || a.get() == 2); // impossible to know if it will be 2 or 3
/// task.await;
/// assert_eq!(a.get(), 3); // The task finished now.
/// //
/// # });
/// ```
///
/// The following code, however, will access invalid memory as drop is never
/// executed
///
/// ```no_run
/// # use glommio::{LocalExecutor};
/// # use std::cell::Cell;
/// #
/// # let ex = LocalExecutor::default();
/// # ex.run(async {
/// {
///     let a = &mut "mayhem";
///     let task = unsafe {
///         glommio::spawn_scoped_local(async {
///             *a = "doom";
///         })
///     };
///     std::mem::forget(task);
/// }
/// # });
/// ```

/// [`Task`]: crate::Task
/// [`Cell`]: std::cell::Cell
/// [`RefCell`]: std::cell::RefCell
/// [`std::mem::forget`]: std::mem::forget
/// [`ManuallyDrop`]: std::mem::ManuallyDrop
#[must_use = "scoped tasks get canceled when dropped, use a standard Task and `.detach()` to run \
              them in the background"]
#[derive(Debug)]
pub struct ScopedTask<'a, T>(multitask::Task<T>, PhantomData<&'a T>);

impl<'a, T> ScopedTask<'a, T> {
    /// Cancels the task and waits for it to stop running.
    ///
    /// Returns the task's output if it was completed just before it got
    /// canceled, or [`None`] if it didn't complete.
    ///
    /// While it's possible to simply drop the [`ScopedTask`] to cancel it, this
    /// is a cleaner way of canceling because it also waits for the task to
    /// stop running.
    ///
    /// # Examples
    ///
    /// ```
    /// use futures_lite::future;
    /// use glommio::LocalExecutor;
    ///
    /// let ex = LocalExecutor::default();
    ///
    /// ex.run(async {
    ///     let task = unsafe {
    ///         glommio::spawn_scoped_local(async {
    ///             loop {
    ///                 println!("Even though I'm in an infinite loop, you can still cancel me!");
    ///                 future::yield_now().await;
    ///             }
    ///         })
    ///     };
    ///
    ///     task.cancel().await;
    /// });
    /// ```
    pub async fn cancel(self) -> Option<T> {
        self.0.cancel().await
    }
}

impl<'a, T> Future for ScopedTask<'a, T> {
    type Output = T;

    fn poll(mut self: Pin<&mut Self>, cx: &mut Context<'_>) -> Poll<Self::Output> {
        Pin::new(&mut self.0).poll(cx)
    }
}

/// Conditionally yields the current task queue. The scheduler may then
/// process other task queues according to their latency requirements.
/// If a call to this function results in the current queue to yield,
/// then the calling task is moved to the back of the yielded task
/// queue.
///
/// Under which condition this function yield is an implementation detail
/// subject to change, but it will always be somehow related to the latency
/// guarantees that the task queues want to uphold in their
/// `Latency::Matters` parameter (or `Latency::NotImportant`).
///
/// This function is the central mechanism of task cooperation in Glommio
/// and should be preferred over unconditional yielding methods like
/// [`ExecutorProxy::yield_now`] and
/// [`ExecutorProxy::yield_task_queue_now`].
#[inline]
pub async fn yield_if_needed() {
    executor().yield_if_needed().await
}

/// Spawns a task onto the current single-threaded executor.
///
/// If called from a [`LocalExecutor`], the task is spawned on it.
/// Otherwise, this method panics.
///
/// Note that there is no guarantee of when the spawned task is scheduled.
/// The current task can continue its execution or be preempted by the
/// newly spawned task immediately. See the documentation for the
/// top-level [`Task`] for examples.
///
/// Proxy to [`ExecutorProxy::spawn_local`]
///
/// # Examples
///
/// ```
/// use glommio::{LocalExecutor, Task};
///
/// let local_ex = LocalExecutor::default();
///
/// local_ex.run(async {
///     let task = glommio::spawn_local(async { 1 + 2 });
///     assert_eq!(task.await, 3);
/// });
/// ```
pub fn spawn_local<T>(future: impl Future<Output = T> + 'static) -> Task<T>
where
    T: 'static,
{
    executor().spawn_local(future)
}

/// Allocates a buffer that is suitable for using to write to Direct Memory
/// Access File (DMA). Please note that this implementation uses embedded buddy
/// allocator to speed up allocation of the memory chunks, but the same
/// allocator is used to server memory needed to write/read data from `uring` so
/// probably that is not good idea to keep allocated memory for a long time.
/// If you want to keep allocated buffer for a long time please use
/// ['crate::allocate_dma_buffer_global'] instead.
/// Be careful when you use this buffer with DMA file, size and position of the
/// buffer should be properly aligned to the block size of the device where the
/// file is located
///
/// * `size` size of the requested buffer in bytes
///
/// [`DmaFile`]: crate::io::DmaFile
pub fn allocate_dma_buffer(size: usize) -> DmaBuffer {
    executor().reactor().alloc_dma_buffer(size)
}

/// Allocates a buffer that is suitable for using to write to Direct Memory
/// Access File (DMA). If you do not plan to keep allocated buffer for a long
/// time please use ['crate::allocate_dma_buffer'] instead.
/// Be careful when you use this buffer with DMA file, size and position of the
/// buffer should be properly aligned to the block size of the device where the
/// file is located
///
/// * `size` size of the requested buffer in bytes
///
/// [`DmaFile`]: crate::io::DmaFile
pub fn allocate_dma_buffer_global(size: usize) -> DmaBuffer {
    DmaBuffer::new(size).unwrap()
}

/// Spawns a task onto the current single-threaded executor, in a particular
/// task queue
///
/// If called from a [`LocalExecutor`], the task is spawned on it.
/// Otherwise, this method panics.
///
/// Note that there is no guarantee of when the spawned task is scheduled.
/// The current task can continue its execution or be preempted by the
/// newly spawned task immediately. See the documentation for the
/// top-level [`Task`] for examples.
///
/// Proxy to [`ExecutorProxy::spawn_local_into`]
///
/// # Examples
///
/// ```
/// # use glommio::{ LocalExecutor, Shares, Task};
///
/// # let local_ex = LocalExecutor::default();
/// # local_ex.run(async {
/// let handle = glommio::executor().create_task_queue(
///     Shares::default(),
///     glommio::Latency::NotImportant,
///     "test_queue",
/// );
/// let task = glommio::spawn_local_into(async { 1 + 2 }, handle).expect("failed to spawn task");
/// assert_eq!(task.await, 3);
/// # });
/// ```
pub fn spawn_local_into<T>(
    future: impl Future<Output = T> + 'static,
    handle: TaskQueueHandle,
) -> Result<Task<T>>
where
    T: 'static,
{
    executor().spawn_local_into(future, handle)
}

/// Spawns a task onto the current single-threaded executor.
///
/// If called from a [`LocalExecutor`], the task is spawned on it.
///
/// Otherwise, this method panics.
///
/// Proxy to [`ExecutorProxy::spawn_scoped_local`]
///
/// # Safety
///
/// `ScopedTask` depends on `drop` running or `.await` being called for
/// safety. See the struct [`ScopedTask`] for details.
///
/// # Examples
///
/// ```
/// use glommio::LocalExecutor;
///
/// let local_ex = LocalExecutor::default();
///
/// local_ex.run(async {
///     let non_static = 2;
///     let task = unsafe { glommio::spawn_scoped_local(async { 1 + non_static }) };
///     assert_eq!(task.await, 3);
/// });
/// ```
pub unsafe fn spawn_scoped_local<'a, T>(future: impl Future<Output = T> + 'a) -> ScopedTask<'a, T> {
    executor().spawn_scoped_local(future)
}

/// Spawns a task onto the current single-threaded executor, in a particular
/// task queue
///
/// If called from a [`LocalExecutor`], the task is spawned on it.
///
/// Otherwise, this method panics.
///
/// Proxy to [`ExecutorProxy::spawn_scoped_local_into`]
///
/// # Safety
///
/// `ScopedTask` depends on `drop` running or `.await` being called for
/// safety. See the struct [`ScopedTask`] for details.
///
/// # Examples
///
/// ```
/// use glommio::{LocalExecutor, Shares};
///
/// let local_ex = LocalExecutor::default();
/// local_ex.run(async {
///     let handle = glommio::executor().create_task_queue(
///         Shares::default(),
///         glommio::Latency::NotImportant,
///         "test_queue",
///     );
///     let non_static = 2;
///     let task = unsafe {
///         glommio::spawn_scoped_local_into(async { 1 + non_static }, handle)
///             .expect("failed to spawn task")
///     };
///     assert_eq!(task.await, 3);
/// })
/// ```
pub unsafe fn spawn_scoped_local_into<'a, T>(
    future: impl Future<Output = T> + 'a,
    handle: TaskQueueHandle,
) -> Result<ScopedTask<'a, T>> {
    executor().spawn_scoped_local_into(future, handle)
}

/// A proxy struct to the underlying [`LocalExecutor`]. It is accessible from
/// anywhere within a Glommio context using [`executor()`].
#[derive(Debug)]
pub struct ExecutorProxy {}

impl ExecutorProxy {
    async fn cond_yield<F>(cond: F)
    where
        F: FnOnce(&LocalExecutor) -> bool,
    {
        let need_yield = LOCAL_EX.with(|local_ex| {
            if cond(local_ex) {
                local_ex.mark_me_for_yield();
                true
            } else {
                false
            }
        });

        if need_yield {
            futures_lite::future::yield_now().await;
        }
    }

    /// Checks if this task has run for too long and need to be preempted. This
    /// is useful for situations where we can't call .await, for instance,
    /// if a [`RefMut`] is held. If this tests true, then the user is
    /// responsible for making any preparations necessary for calling .await
    /// and doing it themselves.
    ///
    /// # Examples
    ///
    /// ```
    /// use glommio::LocalExecutorBuilder;
    ///
    /// let ex = LocalExecutorBuilder::default()
    ///     .spawn(|| async {
    ///         loop {
    ///             if glommio::executor().need_preempt() {
    ///                 break;
    ///             }
    ///         }
    ///     })
    ///     .unwrap();
    ///
    /// ex.join().unwrap();
    /// ```
    ///
    /// [`RefMut`]: https://doc.rust-lang.org/std/cell/struct.RefMut.html
    #[inline(always)]
    // FIXME: This is a bit less efficient than it needs, because the scoped thread
    // local key does lazy initialization. Every time we call into this, we are
    // paying to test if this is initialized. This is what I got from objdump:
    //
    // 0:    50                      push   %rax
    // 1:    ff 15 00 00 00 00       callq  *0x0(%rip)
    // 7:    48 85 c0                test   %rax,%rax
    // a:    74 17                   je     23  <== will call into the
    // initialization routine c:    48 8b 88 38 03 00 00    mov
    // 0x338(%rax),%rcx <== address of the head 13:   48 8b 80 40 03 00 00
    // mov    0x340(%rax),%rax <== address of the tail 1a:   8b 00
    // mov    (%rax),%eax 1c:   3b 01                   cmp    (%rcx),%eax <==
    // need preempt 1e:   0f 95 c0                setne  %al
    // 21:   59                      pop    %rcx
    // 22:   c3                      retq
    // 23    <== initialization stuff
    //
    // Rust has a thread local feature that is under experimental so we can maybe
    // switch to that someday.
    //
    // We will prefer to use the stable compiler and pay that unfortunate price for
    // now.
    pub fn need_preempt(&self) -> bool {
        LOCAL_EX.with(|local_ex| local_ex.need_preempt())
    }

    /// Conditionally yields the current task queue. The scheduler may then
    /// process other task queues according to their latency requirements.
    /// If a call to this function results in the current queue to yield,
    /// then the calling task is moved to the back of the yielded task
    /// queue.
    ///
    /// Under which condition this function yield is an implementation detail
    /// subject to change, but it will always be somehow related to the latency
    /// guarantees that the task queues want to uphold in their
    /// `Latency::Matters` parameter (or `Latency::NotImportant`).
    ///
    /// This function is the central mechanism of task cooperation in Glommio
    /// and should be preferred over unconditional yielding methods like
    /// [`ExecutorProxy::yield_now`] and
    /// [`ExecutorProxy::yield_task_queue_now`].
    #[inline]
    pub async fn yield_if_needed(&self) {
        Self::cond_yield(|local_ex| local_ex.need_preempt()).await;
    }

    /// Unconditionally yields the current task and forces the scheduler
    /// to poll another task within the current task queue.
    /// Calling this wakes the current task and returns [`Poll::Pending`] once.
    ///
    /// Unless you know you need to yield right now, using
    /// [`ExecutorProxy::yield_if_needed`] instead is the better choice.
    pub async fn yield_now(&self) {
        futures_lite::future::yield_now().await
    }

    /// Unconditionally yields the current task queue and forces the scheduler
    /// to poll another queue. Use [`ExecutorProxy::yield_now`] to yield within
    /// a queue.
    ///
    /// Unless you know you need to yield right now, using
    /// [`ExecutorProxy::yield_if_needed`] instead is the better choice.
    pub async fn yield_task_queue_now(&self) {
        Self::cond_yield(|_| true).await
    }

    #[inline]
    pub(crate) fn reactor(&self) -> Rc<reactor::Reactor> {
        LOCAL_EX.with(|local_ex| local_ex.get_reactor())
    }

    /// Returns the id of the current executor
    ///
    /// If called from a [`LocalExecutor`], returns the id of the executor.
    ///
    /// Otherwise, this method panics.
    ///
    /// # Examples
    ///
    /// ```
    /// use glommio::{LocalExecutor, Task};
    ///
    /// let local_ex = LocalExecutor::default();
    ///
    /// local_ex.run(async {
    ///     println!("my ID: {}", glommio::executor().id());
    /// });
    /// ```
    pub fn id(&self) -> usize {
        LOCAL_EX.with(|local_ex| local_ex.id())
    }

    /// Creates a new task queue, with a given latency hint and the provided
    /// name
    ///
    /// Each task queue is scheduled based on the [`Shares`] and [`Latency`]
    /// system, and tasks within a queue will be scheduled in serial.
    ///
    /// Returns an opaque handle that can later be used to launch tasks into
    /// that queue with [`local_into`].
    ///
    /// # Examples
    ///
    /// ```
    /// use glommio::{Latency, LocalExecutor, Shares};
    /// use std::time::Duration;
    ///
    /// let local_ex = LocalExecutor::default();
    /// local_ex.run(async move {
    ///     let task_queue = glommio::executor().create_task_queue(
    ///         Shares::default(),
    ///         Latency::Matters(Duration::from_secs(1)),
    ///         "my_tq",
    ///     );
    ///     let task = glommio::spawn_local_into(
    ///         async {
    ///             println!("Hello world");
    ///         },
    ///         task_queue,
    ///     )
    ///     .expect("failed to spawn task");
    /// });
    /// ```
    ///
    /// [`local_into`]: crate::spawn_local_into
    /// [`Shares`]: enum.Shares.html
    /// [`Latency`]: enum.Latency.html
    pub fn create_task_queue(
        &self,
        shares: Shares,
        latency: Latency,
        name: &str,
    ) -> TaskQueueHandle {
        LOCAL_EX.with(|local_ex| local_ex.create_task_queue(shares, latency, name))
    }

    /// Returns the [`TaskQueueHandle`] that represents the TaskQueue currently
    /// running. This can be passed directly into [`crate::spawn_local_into`].
    /// This must be run from a task that was generated through
    /// [`crate::spawn_local`] or [`crate::spawn_local_into`]
    ///
    /// # Examples
    /// ```
    /// use glommio::{Latency, LocalExecutor, LocalExecutorBuilder, Shares};
    ///
    /// let ex = LocalExecutorBuilder::default()
    ///     .spawn(|| async move {
    ///         let original_tq = glommio::executor().current_task_queue();
    ///         let new_tq = glommio::executor().create_task_queue(
    ///             Shares::default(),
    ///             Latency::NotImportant,
    ///             "test",
    ///         );
    ///
    ///         let task = glommio::spawn_local_into(
    ///             async move {
    ///                 glommio::spawn_local_into(
    ///                     async move {
    ///                         assert_eq!(glommio::executor().current_task_queue(), original_tq);
    ///                     },
    ///                     original_tq,
    ///                 )
    ///                 .unwrap();
    ///             },
    ///             new_tq,
    ///         )
    ///         .unwrap();
    ///         task.await;
    ///     })
    ///     .unwrap();
    ///
    /// ex.join().unwrap();
    /// ```
    pub fn current_task_queue(&self) -> TaskQueueHandle {
        LOCAL_EX.with(|local_ex| local_ex.current_task_queue())
    }

    /// Returns a [`Result`] with its `Ok` value wrapping a [`TaskQueueStats`]
    /// or a [`GlommioError`] of type `[QueueErrorKind`] if there is no task
    /// queue with this handle
    ///
    /// # Examples
    /// ```
    /// use glommio::{Latency, LocalExecutorBuilder, Shares};
    ///
    /// let ex = LocalExecutorBuilder::default()
    ///     .spawn(|| async move {
    ///         let new_tq = glommio::executor().create_task_queue(
    ///             Shares::default(),
    ///             Latency::NotImportant,
    ///             "test",
    ///         );
    ///         println!(
    ///             "Stats for test: {:?}",
    ///             glommio::executor().task_queue_stats(new_tq).unwrap()
    ///         );
    ///     })
    ///     .unwrap();
    ///
    /// ex.join().unwrap();
    /// ```
    ///
    /// [`ExecutorStats`]: struct.ExecutorStats.html
    /// [`GlommioError`]: crate::error::GlommioError
    /// [`QueueErrorKind`]: crate::error::QueueErrorKind
    /// [`Result`]: https://doc.rust-lang.org/std/result/enum.Result.html
    pub fn task_queue_stats(&self, handle: TaskQueueHandle) -> Result<TaskQueueStats> {
        LOCAL_EX.with(|local_ex| match local_ex.get_queue(&handle) {
            Some(x) => Ok(x.borrow_mut().stats.take()),
            None => Err(GlommioError::queue_not_found(handle.index)),
        })
    }

    /// Returns a collection of [`TaskQueueStats`] with information about all
    /// task queues in the system
    ///
    /// The collection can be anything that implements [`Extend`] and it is
    /// initially passed by the user, so they can control how allocations are
    /// done.
    ///
    /// # Examples
    /// ```
    /// use glommio::{executor, Latency, LocalExecutorBuilder, Shares};
    ///
    /// let ex = LocalExecutorBuilder::default()
    ///     .spawn(|| async move {
    ///         let new_tq = glommio::executor().create_task_queue(
    ///             Shares::default(),
    ///             Latency::NotImportant,
    ///             "test",
    ///         );
    ///         let v = Vec::new();
    ///         println!(
    ///             "Stats for all queues: {:?}",
    ///             glommio::executor().all_task_queue_stats(v)
    ///         );
    ///     })
    ///     .unwrap();
    ///
    /// ex.join().unwrap();
    /// ```
    ///
    /// [`ExecutorStats`]: struct.ExecutorStats.html
    /// [`Result`]: https://doc.rust-lang.org/std/result/enum.Result.html
    /// [`Extend`]: https://doc.rust-lang.org/std/iter/trait.Extend.html
    pub fn all_task_queue_stats<V>(&self, mut output: V) -> V
    where
        V: Extend<TaskQueueStats>,
    {
        LOCAL_EX.with(|local_ex| {
            let tq = local_ex.queues.borrow();
            output.extend(
                tq.available_executors
                    .values()
                    .map(|x| x.borrow_mut().stats.take()),
            );
            output
        })
    }

    /// Returns a [`ExecutorStats`] struct with information about this Executor
    ///
    /// # Examples:
    ///
    /// ```
    /// use glommio::{executor, LocalExecutorBuilder};
    ///
    /// let ex = LocalExecutorBuilder::default()
    ///     .spawn(|| async move {
    ///         println!(
    ///             "Stats for executor: {:?}",
    ///             glommio::executor().executor_stats()
    ///         );
    ///     })
    ///     .unwrap();
    ///
    /// ex.join().unwrap();
    /// ```
    ///
    /// [`ExecutorStats`]: struct.ExecutorStats.html
    pub fn executor_stats(&self) -> ExecutorStats {
        LOCAL_EX.with(|local_ex| std::mem::take(&mut local_ex.queues.borrow_mut().stats))
    }

    /// Returns an [`IoStats`] struct with information about IO performed by
    /// this executor's reactor
    ///
    /// # Examples:
    ///
    /// ```
    /// use glommio::LocalExecutorBuilder;
    ///
    /// let ex = LocalExecutorBuilder::default()
    ///     .spawn(|| async move {
    ///         println!("Stats for executor: {:?}", glommio::executor().io_stats());
    ///     })
    ///     .unwrap();
    ///
    /// ex.join().unwrap();
    /// ```
    ///
    /// [`IoStats`]: crate::IoStats
    pub fn io_stats(&self) -> IoStats {
        LOCAL_EX.with(|local_ex| local_ex.get_reactor().io_stats())
    }

    /// Returns an [`IoStats`] struct with information about IO performed from
    /// the provided TaskQueue by this executor's reactor
    ///
    /// # Examples:
    ///
    /// ```
    /// use glommio::{Latency, LocalExecutorBuilder, Shares};
    ///
    /// let ex = LocalExecutorBuilder::default()
    ///     .spawn(|| async move {
    ///         let new_tq = glommio::executor().create_task_queue(
    ///             Shares::default(),
    ///             Latency::NotImportant,
    ///             "test",
    ///         );
    ///         println!(
    ///             "Stats for executor: {:?}",
    ///             glommio::executor().task_queue_io_stats(new_tq)
    ///         );
    ///     })
    ///     .unwrap();
    ///
    /// ex.join().unwrap();
    /// ```
    ///
    /// [`IoStats`]: crate::IoStats
    pub fn task_queue_io_stats(&self, handle: TaskQueueHandle) -> Result<IoStats> {
        LOCAL_EX.with(
            |local_ex| match local_ex.get_reactor().task_queue_io_stats(&handle) {
                Some(x) => Ok(x),
                None => Err(GlommioError::queue_not_found(handle.index)),
            },
        )
    }

    /// Spawns a task onto the current single-threaded executor.
    ///
    /// If called from a [`LocalExecutor`], the task is spawned on it.
    /// Otherwise, this method panics.
    ///
    /// Note that there is no guarantee of when the spawned task is scheduled.
    /// The current task can continue its execution or be preempted by the
    /// newly spawned task immediately. See the documentation for the
    /// top-level [`Task`] for examples.
    ///
    /// # Examples
    ///
    /// ```
    /// use glommio::{LocalExecutor, Task};
    ///
    /// let local_ex = LocalExecutor::default();
    ///
    /// local_ex.run(async {
    ///     let task = glommio::executor().spawn_local(async { 1 + 2 });
    ///     assert_eq!(task.await, 3);
    /// });
    /// ```
    pub fn spawn_local<T>(&self, future: impl Future<Output = T> + 'static) -> Task<T>
    where
        T: 'static,
    {
        LOCAL_EX.with(|local_ex| Task::<T>(local_ex.spawn(future)))
    }

    /// Spawns a task onto the current single-threaded executor, in a particular
    /// task queue
    ///
    /// If called from a [`LocalExecutor`], the task is spawned on it.
    /// Otherwise, this method panics.
    ///
    /// Note that there is no guarantee of when the spawned task is scheduled.
    /// The current task can continue its execution or be preempted by the
    /// newly spawned task immediately. See the documentation for the
    /// top-level [`Task`] for examples.
    ///
    /// # Examples
    ///
    /// ```
    /// # use glommio::{LocalExecutor, Shares, Task};
    ///
    /// # let local_ex = LocalExecutor::default();
    /// # local_ex.run(async {
    /// let handle = glommio::executor().create_task_queue(
    ///     Shares::default(),
    ///     glommio::Latency::NotImportant,
    ///     "test_queue",
    /// );
    /// let task = glommio::executor()
    ///     .spawn_local_into(async { 1 + 2 }, handle)
    ///     .expect("failed to spawn task");
    /// assert_eq!(task.await, 3);
    /// # });
    /// ```
    pub fn spawn_local_into<T>(
        &self,
        future: impl Future<Output = T> + 'static,
        handle: TaskQueueHandle,
    ) -> Result<Task<T>>
    where
        T: 'static,
    {
        LOCAL_EX.with(|local_ex| local_ex.spawn_into(future, handle).map(Task::<T>))
    }

    /// Spawns a task onto the current single-threaded executor.
    ///
    /// If called from a [`LocalExecutor`], the task is spawned on it.
    ///
    /// Otherwise, this method panics.
    ///
    /// # Safety
    ///
    /// `ScopedTask` depends on `drop` running or `.await` being called for
    /// safety. See the struct [`ScopedTask`] for details.
    ///
    /// # Examples
    ///
    /// ```
    /// use glommio::LocalExecutor;
    ///
    /// let local_ex = LocalExecutor::default();
    ///
    /// local_ex.run(async {
    ///     let non_static = 2;
    ///     let task = unsafe { glommio::executor().spawn_scoped_local(async { 1 + non_static }) };
    ///     assert_eq!(task.await, 3);
    /// });
    /// ```
    pub unsafe fn spawn_scoped_local<'a, T>(
        &self,
        future: impl Future<Output = T> + 'a,
    ) -> ScopedTask<'a, T> {
        LOCAL_EX.with(|local_ex| ScopedTask::<'a, T>(local_ex.spawn(future), PhantomData))
    }

    /// Spawns a task onto the current single-threaded executor, in a particular
    /// task queue
    ///
    /// If called from a [`LocalExecutor`], the task is spawned on it.
    ///
    /// Otherwise, this method panics.
    ///
    /// # Safety
    ///
    /// `ScopedTask` depends on `drop` running or `.await` being called for
    /// safety. See the struct [`ScopedTask`] for details.
    ///
    /// # Examples
    ///
    /// ```
    /// use glommio::{LocalExecutor, Shares};
    ///
    /// let local_ex = LocalExecutor::default();
    /// local_ex.run(async {
    ///     let handle = glommio::executor().create_task_queue(
    ///         Shares::default(),
    ///         glommio::Latency::NotImportant,
    ///         "test_queue",
    ///     );
    ///     let non_static = 2;
    ///     let task = unsafe {
    ///         glommio::executor()
    ///             .spawn_scoped_local_into(async { 1 + non_static }, handle)
    ///             .expect("failed to spawn task")
    ///     };
    ///     assert_eq!(task.await, 3);
    /// })
    /// ```
    pub unsafe fn spawn_scoped_local_into<'a, T>(
        &self,
        future: impl Future<Output = T> + 'a,
        handle: TaskQueueHandle,
    ) -> Result<ScopedTask<'a, T>> {
        LOCAL_EX.with(|local_ex| {
            local_ex
                .spawn_into(future, handle)
                .map(|x| ScopedTask::<'a, T>(x, PhantomData))
        })
    }
}

#[cfg(test)]
mod test {
    use super::*;
    use crate::{
        enclose,
        timer::{self, sleep, Timer},
        SharesManager,
    };
    use core::mem::MaybeUninit;
    use futures::{
        future::{join_all, poll_fn},
        join,
    };
    use std::{
        cell::Cell,
        collections::HashMap,
        sync::{
            atomic::{AtomicUsize, Ordering},
            Arc,
            Mutex,
        },
        task::Waker,
    };

    #[test]
    fn create_and_destroy_executor() {
        let mut var = Rc::new(RefCell::new(0));
        let local_ex = LocalExecutor::default();
        let varclone = var.clone();
        local_ex.run(async move {
            let mut m = varclone.borrow_mut();
            *m += 10;
        });

        let v = Rc::get_mut(&mut var).unwrap();
        let v = v.replace(0);
        assert_eq!(v, 10);
    }

    #[test]
    fn create_fail_to_bind() {
        // If you have a system with 4 billion CPUs let me know and I will
        // update this test.
        if LocalExecutorBuilder::new(Placement::Fixed(usize::MAX))
            .make()
            .is_ok()
        {
            unreachable!("Should have failed");
        }
    }

    #[test]
    fn bind_to_cpu_set_range() {
        // libc supports cpu ids up to 1023 and will use the intersection of values
        // specified by the cpu mask and those present on the system
        // https://man7.org/linux/man-pages/man2/sched_setaffinity.2.html#NOTES
        assert!(bind_to_cpu_set(vec![0, 1, 2, 3]).is_ok());
        assert!(bind_to_cpu_set(0..1024).is_ok());
        assert!(bind_to_cpu_set(0..1025).is_err());
    }

    #[test]
    fn create_and_bind() {
        if let Err(x) = LocalExecutorBuilder::new(Placement::Fixed(0)).make() {
            panic!("got error {:?}", x);
        }
    }

    #[test]
    #[should_panic]
    fn spawn_without_executor() {
        let _ = LocalExecutor::default();
        let _ = crate::spawn_local(async move {});
    }

    #[test]
    fn invalid_task_queue() {
        let local_ex = LocalExecutor::default();
        local_ex.run(async {
            let task = crate::spawn_local_into(
                async move {
                    unreachable!("Should not have executed this");
                },
                TaskQueueHandle { index: 1 },
            );

            if task.is_ok() {
                unreachable!("Should have failed");
            }
        });
    }

    #[test]
    fn ten_yielding_queues() {
        let local_ex = LocalExecutor::default();

        // 0 -> no one
        // 1 -> t1
        // 2 -> t2...
        let executed_last = Rc::new(RefCell::new(0));
        local_ex.run(async {
            let mut joins = Vec::with_capacity(10);
            for id in 1..11 {
                let exec = executed_last.clone();
                joins.push(crate::spawn_local(async move {
                    for _ in 0..10_000 {
                        let mut last = exec.borrow_mut();
                        assert_ne!(id, *last);
                        *last = id;
                        drop(last);
                        crate::executor().yield_task_queue_now().await;
                    }
                }));
            }
            futures::future::join_all(joins).await;
        });
    }

    #[test]
    fn task_with_latency_requirements() {
        let local_ex = LocalExecutor::default();

        local_ex.run(async {
            let not_latency = crate::executor().create_task_queue(
                Shares::default(),
                Latency::NotImportant,
                "test",
            );
            let latency = crate::executor().create_task_queue(
                Shares::default(),
                Latency::Matters(Duration::from_millis(2)),
                "testlat",
            );

            let nolat_started = Rc::new(RefCell::new(false));
            let lat_status = Rc::new(RefCell::new(false));

            // Loop until need_preempt is set. It is set to 2ms, but because this is a test
            // and can be running overcommited or in whichever shared infrastructure, we'll
            // allow the timer to fire in up to 1s. If it didn't fire in 1s, that's broken.
            let nolat = local_ex
                .spawn_into(
                    crate::enclose! { (nolat_started, lat_status)
                        async move {
                            *(nolat_started.borrow_mut()) = true;

                            let start = Instant::now();
                            // Now busy loop and make sure that we yield when we have too.
                            loop {
                                if *(lat_status.borrow()) {
                                    break; // Success!
                                }
                                if start.elapsed().as_secs() > 1 {
                                    panic!("Never received preempt signal");
                                }
                                crate::yield_if_needed().await;
                            }
                        }
                    },
                    not_latency,
                )
                .unwrap();

            let lat = local_ex
                .spawn_into(
                    crate::enclose! { (nolat_started, lat_status)
                        async move {
                            // In case we are executed first, yield to the the other task
                            loop {
                                if !(*(nolat_started.borrow())) {
                                    crate::executor().yield_task_queue_now().await;
                                } else {
                                    break;
                                }
                            }
                            *(lat_status.borrow_mut()) = true;
                        }
                    },
                    latency,
                )
                .unwrap();

            futures::join!(nolat, lat);
        });
    }

    #[test]
    fn current_task_queue_matches() {
        let local_ex = LocalExecutor::default();
        local_ex.run(async {
            let tq1 = crate::executor().create_task_queue(
                Shares::default(),
                Latency::NotImportant,
                "test1",
            );
            let tq2 = crate::executor().create_task_queue(
                Shares::default(),
                Latency::NotImportant,
                "test2",
            );

            let id1 = tq1.index;
            let id2 = tq2.index;
            let j0 = crate::spawn_local(async {
                assert_eq!(crate::executor().current_task_queue().index, 0);
            });
            let j1 = crate::spawn_local_into(
                async move {
                    assert_eq!(crate::executor().current_task_queue().index, id1);
                },
                tq1,
            )
            .unwrap();
            let j2 = crate::spawn_local_into(
                async move {
                    assert_eq!(crate::executor().current_task_queue().index, id2);
                },
                tq2,
            )
            .unwrap();
            futures::join!(j0, j1, j2);
        })
    }

    #[test]
    fn task_optimized_for_throughput() {
        let local_ex = LocalExecutor::default();

        local_ex.run(async {
            let tq1 = crate::executor().create_task_queue(
                Shares::default(),
                Latency::NotImportant,
                "test",
            );
            let tq2 = crate::executor().create_task_queue(
                Shares::default(),
                Latency::NotImportant,
                "testlat",
            );

            let first_started = Rc::new(RefCell::new(0));
            let second_status = Rc::new(RefCell::new(0));

            let first = local_ex
                .spawn_into(
                    crate::enclose! { (first_started, second_status)
                        async move {
                            let start = Instant::now();
                            // Now busy loop and make sure that we yield when we have too.
                            loop {
                                let mut count = first_started.borrow_mut();
                                *count += 1;

                                if start.elapsed().as_millis() >= 99 {
                                    break;
                                }

                                if *count < *(second_status.borrow()) {
                                    panic!("I was preempted but should not have been");
                                }
                                drop(count);
                                crate::yield_if_needed().await;
                            }
                        }
                    },
                    tq1,
                )
                .unwrap();

            let second = local_ex
                .spawn_into(
                    crate::enclose! { (first_started, second_status)
                        async move {
                            // In case we are executed first, yield to the the other task
                            loop {
                                let mut count = second_status.borrow_mut();
                                *count += 1;
                                if *count >= *(first_started.borrow()) {
                                    drop(count);
                                    crate::executor().yield_task_queue_now().await;
                                } else {
                                    break;
                                }
                            }
                        }
                    },
                    tq2,
                )
                .unwrap();

            futures::join!(first, second);
        });
    }

    #[test]
    fn test_detach() {
        let ex = LocalExecutor::default();

        ex.run(async {
            crate::spawn_local(async {
                loop {
                    crate::executor().yield_task_queue_now().await;
                }
            })
            .detach();

            Timer::new(Duration::from_micros(100)).await;
        });
    }

    /// As far as impl From<libc::timeval> for Duration is not allowed.
    fn from_timeval(v: libc::timeval) -> Duration {
        Duration::from_secs(v.tv_sec as u64) + Duration::from_micros(v.tv_usec as u64)
    }

    fn getrusage() -> libc::rusage {
        let mut s0 = MaybeUninit::<libc::rusage>::uninit();
        let err = unsafe { libc::getrusage(libc::RUSAGE_THREAD, s0.as_mut_ptr()) };
        if err != 0 {
            panic!("getrusage error = {}", err);
        }
        unsafe { s0.assume_init() }
    }

    fn getrusage_utime() -> Duration {
        from_timeval(getrusage().ru_utime)
    }

    #[test]
    fn test_no_spin() {
        let ex = LocalExecutor::default();
        let task_queue = ex.create_task_queue(
            Shares::default(),
            Latency::Matters(Duration::from_millis(10)),
            "my_tq",
        );
        let start = getrusage_utime();
        ex.run(async {
            crate::spawn_local_into(
                async { timer::sleep(Duration::from_secs(1)).await },
                task_queue,
            )
            .expect("failed to spawn task")
            .await;
        });

        assert!(
            getrusage_utime() - start < Duration::from_millis(2),
            "expected user time on LE is less than 2 millisecond"
        );
    }

    #[test]
    fn test_spin() {
        let dur = Duration::from_secs(1);
        let ex0 = LocalExecutorBuilder::default().make().unwrap();
        let ex0_ru_start = getrusage_utime();
        ex0.run(async { timer::sleep(dur).await });
        let ex0_ru_finish = getrusage_utime();

        let ex = LocalExecutorBuilder::new(Placement::Fixed(0))
            .spin_before_park(Duration::from_millis(100))
            .make()
            .unwrap();
        let ex_ru_start = getrusage_utime();
        ex.run(async {
            crate::spawn_local(async move { timer::sleep(dur).await }).await;
        });
        let ex_ru_finish = getrusage_utime();

        assert!(
            ex0_ru_finish - ex0_ru_start < Duration::from_millis(10),
            "expected user time on LE0 is less than 10 millisecond"
        );
        // 100 ms may have passed without us running for 100ms in case
        // there are other threads. Need to be a bit more relaxed
        assert!(
            ex_ru_finish - ex_ru_start >= Duration::from_millis(50),
            "expected user time on LE is much greater than 50 millisecond"
        );
    }

    #[test]
    fn test_runtime_stats() {
        let dur = Duration::from_secs(2);
        let ex0 = LocalExecutorBuilder::default().make().unwrap();
        ex0.run(async {
            assert!(
                crate::executor().executor_stats().total_runtime() < Duration::from_nanos(10),
                "expected runtime on LE {:#?} is less than 10 ns",
                crate::executor().executor_stats().total_runtime()
            );

            let now = Instant::now();
            while now.elapsed().as_millis() < 200 {}
            crate::executor().yield_task_queue_now().await;
            assert!(
                crate::executor().executor_stats().total_runtime() >= Duration::from_millis(200),
                "expected runtime on LE0 {:#?} is greater than 200 ms",
                crate::executor().executor_stats().total_runtime()
            );

            timer::sleep(dur).await;
            assert!(
                crate::executor().executor_stats().total_runtime() < Duration::from_millis(400),
                "expected runtime on LE0 {:#?} is not greater than 400 ms",
                crate::executor().executor_stats().total_runtime()
            );
        });

        let ex = LocalExecutorBuilder::new(Placement::Fixed(0))
            // ensure entire sleep should spin
            .spin_before_park(Duration::from_secs(5))
            .make()
            .unwrap();
        ex.run(async {
            crate::spawn_local(async move {
                assert!(
                    crate::executor().executor_stats().total_runtime() < Duration::from_nanos(10),
                    "expected runtime on LE {:#?} is less than 10 ns",
                    crate::executor().executor_stats().total_runtime()
                );

                let now = Instant::now();
                while now.elapsed().as_millis() < 200 {}
                crate::executor().yield_task_queue_now().await;
                assert!(
                    crate::executor().executor_stats().total_runtime()
                        >= Duration::from_millis(200),
                    "expected runtime on LE {:#?} is greater than 200 ms",
                    crate::executor().executor_stats().total_runtime()
                );
                timer::sleep(dur).await;
                assert!(
                    crate::executor().executor_stats().total_runtime() < Duration::from_millis(400),
                    "expected runtime on LE {:#?} is not greater than 400 ms",
                    crate::executor().executor_stats().total_runtime()
                );
            })
            .await;
        });
    }

    // Spin for 2ms and then yield. How many shares we have should control how many
    // quantas we manage to execute.
    async fn work_quanta() {
        let now = Instant::now();
        while now.elapsed().as_millis() < 2 {}
        crate::executor().yield_task_queue_now().await;
    }

    macro_rules! test_static_shares {
        ( $s1:expr, $s2:expr, $work:block ) => {
            let local_ex = LocalExecutor::default();

            local_ex.run(async {
                // Run a latency queue, otherwise a queue will run for too long uninterrupted
                // and we'd have to run this test for a very long time for things to equalize.
                let tq1 = crate::executor().create_task_queue(
                    Shares::Static($s1),
                    Latency::Matters(Duration::from_millis(1)),
                    "test_1",
                );
                let tq2 = crate::executor().create_task_queue(
                    Shares::Static($s2),
                    Latency::Matters(Duration::from_millis(1)),
                    "test_2",
                );

                let tq1_count = Rc::new(Cell::new(0));
                let tq2_count = Rc::new(Cell::new(0));
                let now = Instant::now();

                let t1 = crate::spawn_local_into(
                    enclose! { (tq1_count, now) async move {
                        while now.elapsed().as_secs() < 5 {
                            $work;
                            tq1_count.replace(tq1_count.get() + 1);
                        }
                    }},
                    tq1,
                )
                .unwrap();

                let t2 = crate::spawn_local_into(
                    enclose! { (tq2_count, now ) async move {
                        while now.elapsed().as_secs() < 5 {
                            $work;
                            tq2_count.replace(tq2_count.get() + 1);
                        }
                    }},
                    tq2,
                )
                .unwrap();

                join!(t1, t2);

                let expected_ratio = $s2 as f64 / (($s2 + $s1) as f64);
                let actual_ratio =
                    tq2_count.get() as f64 / ((tq1_count.get() + tq2_count.get()) as f64);

                // Be gentle: we don't know if we're running against other threads, under which
                // conditions, etc
                assert!((expected_ratio - actual_ratio).abs() < 0.1);
            });
        };
    }

    #[test]
    fn test_shares_high_disparity_fat_task() {
        test_static_shares!(1000, 10, { work_quanta().await });
    }

    #[test]
    fn test_shares_low_disparity_fat_task() {
        test_static_shares!(1000, 1000, { work_quanta().await });
    }

    #[test]
    fn test_allocate_dma_buffer() {
        LocalExecutor::default().run(async {
            let mut buffer = crate::allocate_dma_buffer(42);
            assert_eq!(buffer.len(), 42);
            buffer.as_bytes_mut()[0] = 12;
            buffer.as_bytes_mut()[12] = 13;
            assert_eq!(buffer.as_bytes_mut().len(), 42);
            assert_eq!(buffer.as_bytes()[0], 12);
            assert_eq!(buffer.as_bytes()[12], 13);
        });
    }

    #[test]
    fn test_allocate_dma_buffer_global() {
        LocalExecutor::default().run(async {
            let mut buffer = crate::allocate_dma_buffer_global(42);
            assert_eq!(buffer.len(), 42);
            assert_eq!(buffer.len(), 42);
            buffer.as_bytes_mut()[0] = 12;
            buffer.as_bytes_mut()[12] = 13;
            assert_eq!(buffer.as_bytes_mut().len(), 42);
            assert_eq!(buffer.as_bytes()[0], 12);
            assert_eq!(buffer.as_bytes()[12], 13);
        });
    }

    struct DynamicSharesTest {
        shares: Cell<usize>,
    }

    impl DynamicSharesTest {
        fn new() -> Rc<Self> {
            Rc::new(Self {
                shares: Cell::new(0),
            })
        }
        fn tick(&self, millis: u64) {
            if millis < 1000 {
                self.shares.replace(1);
            } else {
                self.shares.replace(1000);
            }
        }
    }

    impl SharesManager for DynamicSharesTest {
        fn shares(&self) -> usize {
            self.shares.get()
        }

        fn adjustment_period(&self) -> Duration {
            Duration::from_millis(1)
        }
    }

    #[test]
    fn test_dynamic_shares() {
        let local_ex = LocalExecutor::default();

        local_ex.run(async {
            let bm = DynamicSharesTest::new();
            // Reference task queue.
            let tq1 = crate::executor().create_task_queue(
                Shares::Static(1000),
                Latency::Matters(Duration::from_millis(1)),
                "test_1",
            );
            let tq2 = crate::executor().create_task_queue(
                Shares::Dynamic(bm.clone()),
                Latency::Matters(Duration::from_millis(1)),
                "test_2",
            );

            let tq1_count = Rc::new(RefCell::new(vec![0, 0]));
            let tq2_count = Rc::new(RefCell::new(vec![0, 0]));
            let now = Instant::now();

            let t1 = crate::spawn_local_into(
                enclose! { (tq1_count, now) async move {
                    loop {
                        let secs = now.elapsed().as_secs();
                        if secs >= 2 {
                            break;
                        }
                        (*tq1_count.borrow_mut())[secs as usize] += 1;
                        crate::executor().yield_task_queue_now().await;
                    }
                }},
                tq1,
            )
            .unwrap();

            let t2 = crate::spawn_local_into(
                enclose! { (tq2_count, now, bm) async move {
                    loop {
                        let elapsed = now.elapsed();
                        let secs = elapsed.as_secs();
                        if secs >= 2 {
                            break;
                        }
                        bm.tick(elapsed.as_millis() as u64);
                        (*tq2_count.borrow_mut())[secs as usize] += 1;
                        crate::executor().yield_task_queue_now().await;
                    }
                }},
                tq2,
            )
            .unwrap();

            join!(t1, t2);
            // Keep this very simple because every new processor, every load condition, will
            // yield different results. All we want to validate is: for a large
            // part of the first two seconds shares were very low, we should
            // have received very low ratio. On the second half we should have
            // accumulated much more. Real numbers are likely much higher than
            // the targets, but those targets are safe.
            let ratios: Vec<f64> = tq1_count
                .borrow()
                .iter()
                .zip(tq2_count.borrow().iter())
                .map(|(x, y)| *y as f64 / *x as f64)
                .collect();
            assert!(ratios[1] > ratios[0]);
            assert!(ratios[0] < 0.25);
            assert!(ratios[1] > 0.50);
        });
    }

    #[test]
    fn multiple_spawn() {
        // Issue 241
        LocalExecutor::default().run(async {
            crate::spawn_local(async {}).detach().await;
            // In issue 241, the presence of the second detached waiter caused
            // the program to hang.
            crate::spawn_local(async {}).detach().await;
        });
    }

    #[test]
    #[should_panic(expected = "Message!")]
    fn panic_is_not_list() {
        LocalExecutor::default().run(async { panic!("Message!") });
    }

    struct TestFuture {
        w: Arc<Mutex<Option<Waker>>>,
    }

    impl Future for TestFuture {
        type Output = ();
        fn poll(self: Pin<&mut Self>, cx: &mut Context<'_>) -> Poll<Self::Output> {
            let mut w = self.w.lock().unwrap();
            match w.take() {
                Some(_) => Poll::Ready(()),
                None => {
                    *w = Some(cx.waker().clone());
                    Poll::Pending
                }
            }
        }
    }

    #[test]
    fn cross_executor_wake_by_ref() {
        let w = Arc::new(Mutex::new(None));
        let t = w.clone();

        let fut = TestFuture { w };

        let ex1 = LocalExecutorBuilder::default()
            .spawn(|| async move {
                fut.await;
            })
            .unwrap();

        let ex2 = LocalExecutorBuilder::default()
            .spawn(|| async move {
                loop {
                    sleep(Duration::from_secs(1)).await;
                    let w = t.lock().unwrap();
                    if let Some(ref x) = *w {
                        x.wake_by_ref();
                        return;
                    }
                }
            })
            .unwrap();

        ex1.join().unwrap();
        ex2.join().unwrap();
    }

    #[test]
    fn cross_executor_wake_by_value() {
        let w = Arc::new(Mutex::new(None));
        let t = w.clone();

        let fut = TestFuture { w };

        let ex1 = LocalExecutorBuilder::default()
            .spawn(|| async move {
                fut.await;
            })
            .unwrap();

        let ex2 = LocalExecutorBuilder::default()
            .spawn(|| async move {
                loop {
                    sleep(Duration::from_secs(1)).await;
                    let w = t.lock().unwrap();
                    if let Some(x) = w.clone() {
                        x.wake();
                        return;
                    }
                }
            })
            .unwrap();

        ex1.join().unwrap();
        ex2.join().unwrap();
    }

    // Wakes up the waker in a remote executor
    #[test]
    fn cross_executor_wake_with_join_handle() {
        let w = Arc::new(Mutex::new(None));
        let t = w.clone();

        let fut = TestFuture { w };

        let ex1 = LocalExecutorBuilder::default()
            .spawn(|| async move {
                let x = crate::spawn_local(fut).detach();
                x.await;
            })
            .unwrap();

        let ex2 = LocalExecutorBuilder::default()
            .spawn(|| async move {
                loop {
                    sleep(Duration::from_secs(1)).await;
                    let w = t.lock().unwrap();
                    if let Some(x) = w.clone() {
                        x.wake();
                        return;
                    }
                }
            })
            .unwrap();

        ex1.join().unwrap();
        ex2.join().unwrap();
    }

    // The other side won't be alive to get the notification. We should still
    // survive.
    #[test]
    fn cross_executor_wake_early_drop() {
        let w = Arc::new(Mutex::new(None));
        let t = w.clone();

        let fut = TestFuture { w };

        let ex1 = LocalExecutorBuilder::default()
            .spawn(|| async move {
                let _drop = futures_lite::future::poll_once(fut).await;
            })
            .unwrap();

        let ex2 = LocalExecutorBuilder::default()
            .spawn(|| async move {
                loop {
                    sleep(Duration::from_secs(1)).await;
                    let w = t.lock().unwrap();
                    if let Some(ref x) = *w {
                        x.wake_by_ref();
                        return;
                    }
                }
            })
            .unwrap();

        ex1.join().unwrap();
        ex2.join().unwrap();
    }

    // The other side won't be alive to get the notification and even worse, we hold
    // a waker that we notify after the first executor is surely dead. We should
    // still survive.
    #[test]
    fn cross_executor_wake_hold_waker() {
        let w = Arc::new(Mutex::new(None));
        let t = w.clone();

        let fut = TestFuture { w };

        let ex1 = LocalExecutorBuilder::default()
            .spawn(|| async move {
                let _drop = futures_lite::future::poll_once(fut).await;
            })
            .unwrap();
        ex1.join().unwrap();

        let ex2 = LocalExecutorBuilder::default()
            .spawn(|| async move {
                let w = t.lock().unwrap().clone().unwrap();
                w.wake_by_ref();
            })
            .unwrap();

        ex2.join().unwrap();
    }

    #[test]
    fn executor_pool_builder() {
        let nr_cpus = 4;

        let count = Arc::new(AtomicUsize::new(0));
        let handles = LocalExecutorPoolBuilder::new(PoolPlacement::Unbound(nr_cpus))
            .on_all_shards({
                let count = Arc::clone(&count);
                || async move { count.fetch_add(1, Ordering::Relaxed) }
            })
            .unwrap();

        let _: std::thread::ThreadId = handles.handles[0].thread().id();

        assert_eq!(nr_cpus, handles.handles().iter().count());

        let mut fut_output = handles
            .join_all()
            .into_iter()
            .map(Result::unwrap)
            .collect::<Vec<_>>();

        fut_output.sort_unstable();

        assert_eq!(fut_output, (0..nr_cpus).into_iter().collect::<Vec<_>>());

        assert_eq!(nr_cpus, count.load(Ordering::Relaxed));
    }

    #[test]
    fn executor_invalid_executor_count() {
        assert!(
            LocalExecutorPoolBuilder::new(PoolPlacement::Unbound(0))
                .on_all_shards(|| async move {})
                .is_err()
        );
    }

    #[test]
    fn executor_pool_builder_placements() {
        let cpu_set = CpuSet::online().unwrap();
        assert!(!cpu_set.is_empty());

        for nn in 1..2 {
            let nr_execs = nn * cpu_set.len();
            let mut placements = vec![
                PoolPlacement::Unbound(nr_execs),
                PoolPlacement::Fenced(nr_execs, cpu_set.clone()),
                PoolPlacement::MaxSpread(nr_execs, None),
                PoolPlacement::MaxSpread(nr_execs, Some(cpu_set.clone())),
                PoolPlacement::MaxPack(nr_execs, None),
                PoolPlacement::MaxPack(nr_execs, Some(cpu_set.clone())),
            ];

            for pp in placements.drain(..) {
                let ids = Arc::new(Mutex::new(HashMap::new()));
                let cpus = Arc::new(Mutex::new(HashMap::new()));
                let cpu_hard_bind =
                    !matches!(pp, PoolPlacement::Unbound(_) | PoolPlacement::Fenced(_, _));

                let handles = LocalExecutorPoolBuilder::new(pp)
                    .on_all_shards({
                        let ids = Arc::clone(&ids);
                        let cpus = Arc::clone(&cpus);
                        || async move {
                            ids.lock()
                                .unwrap()
                                .entry(crate::executor().id())
                                .and_modify(|e| *e += 1)
                                .or_insert(1);

                            let pid = nix::unistd::Pid::from_raw(0);
                            let cpu = nix::sched::sched_getaffinity(pid).unwrap();
                            cpus.lock()
                                .unwrap()
                                .entry(cpu)
                                .and_modify(|e| *e += 1)
                                .or_insert(1);
                        }
                    })
                    .unwrap();

                assert_eq!(nr_execs, handles.handles().len());
                handles
                    .join_all()
                    .into_iter()
                    .for_each(|r| assert!(r.is_ok()));

                assert_eq!(nr_execs, ids.lock().unwrap().len());
                ids.lock().unwrap().values().for_each(|v| assert_eq!(*v, 1));

                if cpu_hard_bind {
                    assert_eq!(nr_execs, cpus.lock().unwrap().len());
                    cpus.lock()
                        .unwrap()
                        .values()
                        .for_each(|v| assert_eq!(*v, nn));
                }
            }
        }
    }

    #[test]
    fn executor_pool_builder_shards_limit() {
        let cpu_set = CpuSet::online().unwrap();
        assert!(!cpu_set.is_empty());

        // test: confirm that we can always get shards up to the # of cpus
        {
            let mut placements = vec![
                (false, PoolPlacement::Unbound(cpu_set.len())),
                (false, PoolPlacement::Fenced(cpu_set.len(), cpu_set.clone())),
                (true, PoolPlacement::MaxSpread(cpu_set.len(), None)),
                (
                    true,
                    PoolPlacement::MaxSpread(cpu_set.len(), Some(cpu_set.clone())),
                ),
                (true, PoolPlacement::MaxPack(cpu_set.len(), None)),
                (
                    true,
                    PoolPlacement::MaxPack(cpu_set.len(), Some(cpu_set.clone())),
                ),
            ];

            for (_shard_limited, p) in placements.drain(..) {
                LocalExecutorPoolBuilder::new(p)
                    .on_all_shards(|| async move {})
                    .unwrap()
                    .join_all();
            }
        }

        // test: confirm that some placements fail when shards are # of cpus + 1
        {
            let mut placements = vec![
                (false, PoolPlacement::Unbound(1 + cpu_set.len())),
                (
                    false,
                    PoolPlacement::Fenced(1 + cpu_set.len(), cpu_set.clone()),
                ),
                (true, PoolPlacement::MaxSpread(1 + cpu_set.len(), None)),
                (
                    true,
                    PoolPlacement::MaxSpread(1 + cpu_set.len(), Some(cpu_set.clone())),
                ),
                (true, PoolPlacement::MaxPack(1 + cpu_set.len(), None)),
                (
                    true,
                    PoolPlacement::MaxPack(1 + cpu_set.len(), Some(cpu_set)),
                ),
            ];

            for (shard_limited, p) in placements.drain(..) {
                match LocalExecutorPoolBuilder::new(p).on_all_shards(|| async move {}) {
                    Ok(handles) => {
                        handles.join_all();
                        assert!(!shard_limited);
                    }
                    Err(_) => assert!(shard_limited),
                }
            }
        }
    }

    #[test]
    fn scoped_task() {
        LocalExecutor::default().run(async {
            let mut a = 1;
            unsafe {
                crate::spawn_scoped_local(async {
                    a = 2;
                })
                .await;
            }
            crate::executor().yield_task_queue_now().await;
            assert_eq!(a, 2);

            let mut a = 1;
            let do_later = unsafe {
                crate::spawn_scoped_local(async {
                    a = 2;
                })
            };

            crate::executor().yield_task_queue_now().await;
            do_later.await;
            assert_eq!(a, 2);
        });
    }

    #[test]
    fn executor_pool_builder_thread_panic() {
        let nr_execs = 8;
        let res = LocalExecutorPoolBuilder::new(PoolPlacement::Unbound(nr_execs))
            .on_all_shards(|| async move { panic!("join handle will be Err") })
            .unwrap()
            .join_all();

        assert_eq!(nr_execs, res.len());
        assert!(res.into_iter().all(|r| r.is_err()));
    }

    #[test]
    fn executor_pool_builder_return_values() {
        let nr_execs = 8;
        let x = Arc::new(AtomicUsize::new(0));
        let mut values = LocalExecutorPoolBuilder::new(PoolPlacement::Unbound(nr_execs))
            .on_all_shards(|| async move { x.fetch_add(1, Ordering::Relaxed) })
            .unwrap()
            .join_all()
            .into_iter()
            .map(Result::unwrap)
            .collect::<Vec<_>>();

        values.sort_unstable();
        assert_eq!(values, (0..nr_execs).into_iter().collect::<Vec<_>>());
    }

    #[test]
    fn executor_pool_builder_spawn_cancel() {
        let nr_shards = 8;
        let builder = LocalExecutorPoolBuilder::new(PoolPlacement::Unbound(nr_shards));
        let nr_exectuted = Arc::new(AtomicUsize::new(0));

        let fut_gen = {
            let nr_exectuted = Arc::clone(&nr_exectuted);
            || async move {
                nr_exectuted.fetch_add(1, Ordering::Relaxed);
                unreachable!("should not execute")
            }
        };

        let mut handles = PoolThreadHandles::new();
        let mut cpu_set_gen = placement::CpuSetGenerator::pool(builder.placement.clone()).unwrap();
        let latch = Latch::new(builder.placement.executor_count());

        let ii_cxl = 2;
        for ii in 0..builder.placement.executor_count() {
            if ii == nr_shards - ii_cxl {
                std::thread::sleep(std::time::Duration::from_millis(100));
                assert!(ii_cxl <= latch.cancel().unwrap());
            }
            match builder.spawn_thread(&mut cpu_set_gen, &latch, fut_gen.clone()) {
                Ok(handle) => handles.push(handle),
                Err(_) => break,
            }
        }

        assert_eq!(0, nr_exectuted.load(Ordering::Relaxed));
        assert_eq!(nr_shards, handles.handles.len());
        handles.join_all().into_iter().for_each(|s| {
            assert!(format!("{}", s.unwrap_err()).contains("spawn failed"));
        });
    }

    #[should_panic]
    #[test]
    fn executor_inception() {
        LocalExecutor::default().run(async {
            LocalExecutor::default().run(async {});
        });
    }

    enum TaskState {
        Pending(Option<Waker>),
        Ready,
    }

    // following four tests are regression ones for https://github.com/DataDog/glommio/issues/379.
    // here we test against task reference count underflow
    // test includes two scenarios, with join handles and with sleep, for each case
    // we test both, wake and wake_by_ref
    #[test]
    fn wake_by_ref_refcount_underflow_with_join_handle() {
        LocalExecutor::default().run(async {
            let slot: Rc<RefCell<TaskState>> = Rc::new(RefCell::new(TaskState::Pending(None)));
            let cloned_slot = slot.clone();
            let jh = crate::spawn_local(async move {
                // first task, places waker of self into slot, when polled checks for result, if
                // it's ready, returns Ready, otherwise return Pending
                poll_fn::<(), _>(|cx| {
                    let current = &mut *cloned_slot.borrow_mut();
                    match current {
                        TaskState::Pending(maybe_waker) => match maybe_waker {
                            Some(_) => unreachable!(),
                            None => {
                                *current = TaskState::Pending(Some(cx.waker().clone()));
                                Poll::Pending
                            }
                        },
                        TaskState::Ready => Poll::Ready(()),
                    }
                })
                .await;
            })
            .detach();
            let jh2 = crate::spawn_local(async move {
                // second task, checks slot for first task waker, wakes it by ref, and then it
                // is dropped.
                let current = &mut *slot.borrow_mut();
                match current {
                    TaskState::Pending(maybe_waker) => {
                        let waker = maybe_waker.take().unwrap();
                        waker.wake_by_ref();
                        *current = TaskState::Ready; // <-- waker dropped here, refcount is zero
                    }
                    TaskState::Ready => unreachable!(), // task cannot be ready at this time
                }
            })
            .detach();
            join_all(vec![jh, jh2]).await;
        });
    }

    #[test]
    fn wake_by_ref_refcount_underflow_with_sleep() {
        LocalExecutor::default().run(async {
            let slot: Rc<RefCell<TaskState>> = Rc::new(RefCell::new(TaskState::Pending(None)));
            let cloned_slot = slot.clone();
            crate::spawn_local(async move {
                poll_fn::<(), _>(|cx| {
                    let current = &mut *cloned_slot.borrow_mut();
                    match current {
                        TaskState::Pending(maybe_waker) => match maybe_waker {
                            Some(_) => unreachable!(),
                            None => {
                                *current = TaskState::Pending(Some(cx.waker().clone()));
                                Poll::Pending
                            }
                        },
                        TaskState::Ready => Poll::Ready(()),
                    }
                })
                .await;
            })
            .detach();
            crate::spawn_local(async move {
                let current = &mut *slot.borrow_mut();
                match current {
                    TaskState::Pending(maybe_waker) => {
                        let waker = maybe_waker.take().unwrap();
                        waker.wake_by_ref();
                        *current = TaskState::Ready;
                    }
                    TaskState::Ready => unreachable!(),
                }
            })
            .detach();
            timer::sleep(Duration::from_millis(1)).await;
        });
    }

    #[test]
    fn wake_refcount_underflow_with_join_handle() {
        LocalExecutor::default().run(async {
            let slot: Rc<RefCell<TaskState>> = Rc::new(RefCell::new(TaskState::Pending(None)));
            let cloned_slot = slot.clone();
            let jh = crate::spawn_local(async move {
                poll_fn::<(), _>(|cx| {
                    let current = &mut *cloned_slot.borrow_mut();
                    match current {
                        TaskState::Pending(maybe_waker) => match maybe_waker {
                            Some(_) => unreachable!(),
                            None => {
                                *current = TaskState::Pending(Some(cx.waker().clone()));
                                Poll::Pending
                            }
                        },
                        TaskState::Ready => Poll::Ready(()),
                    }
                })
                .await;
            })
            .detach();
            let jh2 = crate::spawn_local(async move {
                let current = &mut *slot.borrow_mut();
                match current {
                    TaskState::Pending(maybe_waker) => {
                        let waker = maybe_waker.take().unwrap();
                        waker.wake();
                        *current = TaskState::Ready;
                    }
                    TaskState::Ready => unreachable!(),
                }
            })
            .detach();
            join_all(vec![jh, jh2]).await;
        });
    }

    #[test]
    fn wake_refcount_underflow_with_sleep() {
        LocalExecutor::default().run(async {
            let slot: Rc<RefCell<TaskState>> = Rc::new(RefCell::new(TaskState::Pending(None)));
            let cloned_slot = slot.clone();
            crate::spawn_local(async move {
                poll_fn::<(), _>(|cx| {
                    let current = &mut *cloned_slot.borrow_mut();
                    match current {
                        TaskState::Pending(maybe_waker) => match maybe_waker {
                            Some(_) => unreachable!(),
                            None => {
                                *current = TaskState::Pending(Some(cx.waker().clone()));
                                Poll::Pending
                            }
                        },
                        TaskState::Ready => Poll::Ready(()),
                    }
                })
                .await;
            })
            .detach();
            crate::spawn_local(async move {
                let current = &mut *slot.borrow_mut();
                match current {
                    TaskState::Pending(maybe_waker) => {
                        let waker = maybe_waker.take().unwrap();
                        waker.wake();
                        *current = TaskState::Ready;
                    }
                    TaskState::Ready => unreachable!(),
                }
            })
            .detach();
            timer::sleep(Duration::from_millis(1)).await;
        });
    }
}<|MERGE_RESOLUTION|>--- conflicted
+++ resolved
@@ -64,11 +64,8 @@
 
 use crate::{
     error::BuilderErrorKind,
-<<<<<<< HEAD
     executor::stall::StallDetector,
-=======
     io::DmaBuffer,
->>>>>>> da3d09e2
     parking,
     reactor,
     sys,
